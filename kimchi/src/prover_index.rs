//! This module implements the prover index as [ProverIndex].

use crate::{
    alphas::Alphas,
    circuits::{
        constraints::ConstraintSystem,
        expr::{Linearization, PolishToken},
        wires::*,
    },
    curve::KimchiCurve,
    linearization::expr_linearization,
};
use ark_poly::EvaluationDomain;
use commitment_dlog::srs::SRS;
use serde::{de::DeserializeOwned, Deserialize, Serialize};
use serde_with::serde_as;
use std::sync::Arc;

/// The index used by the prover
#[serde_as]
#[derive(Serialize, Deserialize, Debug)]
//~spec:startcode
pub struct ProverIndex<G: KimchiCurve> {
    /// constraints system polynomials
    #[serde(bound = "ConstraintSystem<G::ScalarField>: Serialize + DeserializeOwned")]
    pub cs: ConstraintSystem<G::ScalarField>,

    /// The symbolic linearization of our circuit, which can compile to concrete types once certain values are learned in the protocol.
    #[serde(skip)]
    pub linearization: Linearization<Vec<PolishToken<G::ScalarField>>>,

    /// The mapping between powers of alpha and constraints
    #[serde(skip)]
    pub powers_of_alpha: Alphas<G::ScalarField>,

    /// polynomial commitment keys
    #[serde(skip)]
    pub srs: Arc<SRS<G>>,

    /// maximal size of polynomial section
    pub max_poly_size: usize,

    /// maximal size of the quotient polynomial according to the supported constraints
    pub max_quot_size: usize,
}
//~spec:endcode

impl<G: KimchiCurve> ProverIndex<G> {
    /// this function compiles the index from constraints
    pub fn create(
        mut cs: ConstraintSystem<G::ScalarField>,
        endo_q: G::ScalarField,
        srs: Arc<SRS<G>>,
    ) -> Self {
        let max_poly_size = srs.g.len();
        if cs.public > 0 {
            assert!(
                max_poly_size >= cs.domain.d1.size(),
                "polynomial segment size has to be not smaller that that of the circuit!"
            );
        }
        cs.endo = endo_q;

        // pre-compute the linearization
        let (linearization, powers_of_alpha) = expr_linearization(
            cs.chacha8.is_some(),
            !cs.range_check_selector_polys.is_empty(),
            cs.lookup_constraint_system
                .as_ref()
                .map(|lcs| &lcs.configuration),
        );

        // set `max_quot_size` to the degree of the quotient polynomial,
        // which is obtained by looking at the highest monomial in the sum
        // $$\sum_{i=0}^{PERMUTS} (w_i(x) + \beta k_i x + \gamma)$$
        // where the $w_i(x)$ are of degree the size of the domain.
        let max_quot_size = PERMUTS * cs.domain.d1.size();

        ProverIndex {
            cs,
            linearization,
            powers_of_alpha,
            srs,
            max_poly_size,
            max_quot_size,
        }
    }
}

pub mod testing {
    use super::*;
    use crate::circuits::{
        gate::CircuitGate,
        lookup::{runtime_tables::RuntimeTableCfg, tables::LookupTable},
    };
    use commitment_dlog::srs::endos;
    use mina_curves::pasta::{pallas::Affine as Pallas, vesta::Affine as Vesta, Fp};

    pub fn new_index_for_test_with_lookups(
        gates: Vec<CircuitGate<Fp>>,
        public: usize,
        prev_challenges: usize,
        lookup_tables: Vec<LookupTable<Fp>>,
        runtime_tables: Option<Vec<RuntimeTableCfg<Fp>>>,
    ) -> ProverIndex<Vesta> {
        // not sure if theres a smarter way instead of the double unwrap, but should be fine in the test
        let cs = ConstraintSystem::<Fp>::create(gates)
            .lookup(lookup_tables)
            .runtime(runtime_tables)
            .public(public)
            .prev_challenges(prev_challenges)
            .build()
            .unwrap();
        let mut srs = SRS::<Vesta>::create(cs.domain.d1.size());
        srs.add_lagrange_basis(cs.domain.d1);
        let srs = Arc::new(srs);

        let (endo_q, _endo_r) = endos::<Pallas>();
        ProverIndex::<Vesta>::create(cs, endo_q, srs)
    }
<<<<<<< HEAD
    pub fn new_index_for_test(gates: Vec<CircuitGate<Fp>>, public: usize) -> ProverIndex<Vesta> {
        new_index_for_test_with_lookups(gates, public, vec![], None)
=======
    pub fn new_index_for_test(gates: Vec<CircuitGate<Fp>>, public: usize) -> ProverIndex<Affine> {
        new_index_for_test_with_lookups(gates, public, 0, vec![], None)
>>>>>>> 36a8332f
    }
}<|MERGE_RESOLUTION|>--- conflicted
+++ resolved
@@ -118,12 +118,7 @@
         let (endo_q, _endo_r) = endos::<Pallas>();
         ProverIndex::<Vesta>::create(cs, endo_q, srs)
     }
-<<<<<<< HEAD
-    pub fn new_index_for_test(gates: Vec<CircuitGate<Fp>>, public: usize) -> ProverIndex<Vesta> {
-        new_index_for_test_with_lookups(gates, public, vec![], None)
-=======
     pub fn new_index_for_test(gates: Vec<CircuitGate<Fp>>, public: usize) -> ProverIndex<Affine> {
         new_index_for_test_with_lookups(gates, public, 0, vec![], None)
->>>>>>> 36a8332f
     }
 }