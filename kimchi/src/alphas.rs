--- conflicted
+++ resolved
@@ -331,11 +331,8 @@
                 .lookup_constraint_system
                 .as_ref()
                 .map(|lcs| &lcs.configuration),
-<<<<<<< HEAD
+            index.cs.foreign_field_add_selector_poly.is_some(),
             index.cs.foreign_field_mul_selector_poly.is_some(),
-=======
-            index.cs.foreign_field_add_selector_poly.is_some(),
->>>>>>> 8fc1bd50
         );
         // make sure this is present in the specification
         let manifest_dir = std::env::var("CARGO_MANIFEST_DIR").unwrap();
