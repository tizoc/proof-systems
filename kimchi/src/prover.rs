--- conflicted
+++ resolved
@@ -17,13 +17,7 @@
             complete_add::CompleteAdd,
             endomul_scalar::EndomulScalar,
             endosclmul::EndosclMul,
-<<<<<<< HEAD
-            generic, lookup,
-            lookup::LookupConfiguration,
-            permutation,
-=======
             generic, permutation,
->>>>>>> 9d271717
             poseidon::Poseidon,
             varbasemul::VarbaseMul,
         },
@@ -43,7 +37,7 @@
 use array_init::array_init;
 use commitment_dlog::commitment::{b_poly_coefficients, CommitmentCurve, PolyComm};
 use itertools::Itertools;
-use o1_utils::{types::fields::*, ExtendedDensePolynomial as _};
+use o1_utils::{field_helpers::i32_to_field, types::fields::*, ExtendedDensePolynomial as _};
 use oracle::{sponge::ScalarChallenge, FqSponge};
 use rayon::iter::{
     IndexedParallelIterator, IntoParallelRefIterator, IntoParallelRefMutIterator, ParallelIterator,
@@ -252,21 +246,13 @@
 
         let dummy_lookup_value = {
             let x = match index.cs.lookup_constraint_system.as_ref() {
-<<<<<<< HEAD
-                None => Fr::<G>::zero(),
+                None => ScalarField::<G>::zero(),
                 Some(lcs) => combine_table_entry(
-                    joint_combiner,
-                    i32_to_field(lcs.configuration.dummy_lookup_table_id),
-                    lcs.configuration.max_joint_size,
+                    &joint_combiner,
+                    &table_id_combiner,
                     lcs.configuration.dummy_lookup_value.iter(),
+                    &i32_to_field(lcs.configuration.dummy_lookup_table_id),
                 ),
-=======
-                None => ScalarField::<G>::zero(),
-                Some(lcs) => lcs
-                    .configuration
-                    .dummy_lookup
-                    .evaluate(&joint_combiner, &table_id_combiner),
->>>>>>> 9d271717
             };
             CombinedEntry(x)
         };
@@ -289,14 +275,8 @@
                                 }
                             };
                             CombinedEntry(combine_table_entry(
-<<<<<<< HEAD
-                                joint_combiner,
-                                table_id,
-                                lcs.configuration.max_joint_size,
-=======
                                 &joint_combiner,
                                 &table_id_combiner,
->>>>>>> 9d271717
                                 row,
                                 &table_id,
                             ))
@@ -307,17 +287,6 @@
                     // TODO: Once we switch to committing using lagrange commitments,
                     // `witness` will be consumed when we interpolate, so interpolation will
                     // have to moved below this.
-<<<<<<< HEAD
-                    let lookup_sorted: Vec<Vec<CombinedEntry<Fr<G>>>> = lookup::sorted(
-                        &lcs.configuration,
-                        dummy_lookup_value,
-                        iter_lookup_table,
-                        index.cs.domain.d1,
-                        &index.cs.gates,
-                        &witness,
-                        joint_combiner,
-                    )?;
-=======
                     let lookup_sorted: Vec<Vec<CombinedEntry<ScalarField<G>>>> =
                         lookup::constraints::sorted(
                             dummy_lookup_value,
@@ -327,7 +296,6 @@
                             &witness,
                             (joint_combiner, table_id_combiner),
                         )?;
->>>>>>> 9d271717
 
                     //~     - Compute the sorted coefficients.
                     let lookup_sorted: Vec<_> = lookup_sorted
@@ -385,31 +353,18 @@
                                     // table ID is identically 0.
                                     ScalarField::<G>::zero(),
                             };
-<<<<<<< HEAD
-                        combine_table_entry(joint_combiner, table_id, lcs.configuration.max_joint_size, row)
-                    });
-
-                    let aggreg =
-                        lookup::aggregation::<_, Fr<G>, _>(
-                            &lcs.configuration,
-=======
                         combine_table_entry(&joint_combiner, &table_id_combiner, row, &table_id)
                     });
 
                     let aggreg =
                         lookup::constraints::aggregation::<_, ScalarField<G>, _>(
->>>>>>> 9d271717
                             dummy_lookup_value.0,
                             iter_lookup_table(),
                             index.cs.domain.d1,
                             &index.cs.gates,
                             &witness,
-<<<<<<< HEAD
-                            joint_combiner,
-=======
                             &joint_combiner,
                             &table_id_combiner,
->>>>>>> 9d271717
                             beta, gamma,
                             &lookup_sorted,
                             rng)?;
@@ -460,10 +415,7 @@
                 res.evals.par_iter_mut().for_each(|e| *e *= joint_combiner);
                 res += col;
             }
-<<<<<<< HEAD
             let table_id_combiner = joint_combiner.pow([lcs.configuration.max_joint_size as u64]);
-=======
->>>>>>> 9d271717
             if let Some(table_ids8) = &lcs.table_ids8 {
                 res.evals
                     .par_iter_mut()
@@ -694,14 +646,9 @@
             // lookup
             if let Some(lcs) = index.cs.lookup_constraint_system.as_ref() {
                 let lookup_alphas =
-<<<<<<< HEAD
-                    all_alphas.get_alphas(ArgumentType::Lookup, lookup::CONSTRAINTS);
-                let constraints = lookup::constraints(&lcs.configuration, index.cs.domain.d1);
-=======
                     all_alphas.get_alphas(ArgumentType::Lookup, lookup::constraints::CONSTRAINTS);
                 let constraints =
                     lookup::constraints::constraints(&lcs.configuration, index.cs.domain.d1);
->>>>>>> 9d271717
 
                 for (constraint, alpha_pow) in constraints.into_iter().zip_eq(lookup_alphas) {
                     let mut eval = constraint.evaluations(&env);
@@ -800,17 +747,6 @@
                             });
                         match lcs.table_ids.as_ref() {
                             None => base_table,
-<<<<<<< HEAD
-                            Some(table_ids) => {
-                                let table_combiner =
-                                    joint_combiner.pow([lcs.configuration.max_joint_size as u64]);
-                                base_table
-                                    .into_iter()
-                                    .zip(table_ids.eval(e, index.max_poly_size))
-                                    .map(|(x, table_id)| x + (table_combiner * table_id))
-                                    .collect()
-                            }
-=======
                             Some(table_ids) => base_table
                                 .into_iter()
                                 .zip(
@@ -820,7 +756,6 @@
                                 )
                                 .map(|(x, table_id)| x + (table_id_combiner * table_id))
                                 .collect(),
->>>>>>> 9d271717
                         }
                     },
                 })
