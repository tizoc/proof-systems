--- conflicted
+++ resolved
@@ -17,11 +17,7 @@
     },
 };
 
-<<<<<<< HEAD
 use super::circuitgates::{KeccakBits, KeccakXor};
-=======
-use super::circuitgates::KeccakXor;
->>>>>>> bf8c5536
 
 pub const GATE_COUNT: usize = 2;
 
@@ -54,11 +50,7 @@
 
         gates.append(&mut vec![
             CircuitGate {
-<<<<<<< HEAD
                 typ: GateType::KeccakBits,
-=======
-                typ: GateType::KeccakXor,
->>>>>>> bf8c5536
                 wires: Wire::new(new_row + 1),
                 coeffs: vec![],
             },
@@ -121,51 +113,18 @@
 
         (start_row + gates.len(), gates)
     }
-<<<<<<< HEAD
-
-    /// Create single 32-bit xor gate
-    ///     Inputs the starting row
-    ///     Outputs tuple (next_row, circuit_gates) where
-    ///       next_row      - next row after this gate
-    ///       circuit_gates - vector of circuit gates comprising this gate
-    pub fn create_xor(start_row: usize) -> (usize, Vec<Self>) {
-        (
-            start_row + 2,
-            vec![
-                CircuitGate {
-                    typ: GateType::KeccakXor,
-                    wires: Wire::new(start_row),
-                    coeffs: vec![],
-                },
-                CircuitGate {
-                    typ: GateType::Zero,
-                    wires: Wire::new(start_row + 1),
-                    coeffs: vec![],
-                },
-            ],
-        )
-    }
-=======
->>>>>>> bf8c5536
 }
 
 /// Get vector of range check circuit gate types
 pub fn circuit_gates() -> [GateType; GATE_COUNT] {
-<<<<<<< HEAD
     [GateType::KeccakXor, GateType::KeccakBits]
-=======
-    [GateType::KeccakXor]
->>>>>>> bf8c5536
 }
 
 /// Number of constraints for a given range check circuit gate type
 pub fn circuit_gate_constraint_count<F: FftField>(typ: GateType) -> u32 {
     match typ {
         GateType::KeccakXor => KeccakXor::<F>::CONSTRAINTS,
-<<<<<<< HEAD
         GateType::KeccakBits => KeccakBits::<F>::CONSTRAINTS,
-=======
->>>>>>> bf8c5536
         _ => panic!("invalid gate type"),
     }
 }
@@ -174,21 +133,14 @@
 pub fn circuit_gate_constraints<F: FftField>(typ: GateType, alphas: &Alphas<F>) -> E<F> {
     match typ {
         GateType::KeccakXor => KeccakXor::combined_constraints(alphas),
-<<<<<<< HEAD
         GateType::KeccakBits => KeccakBits::<F>::combined_constraints(alphas),
-=======
->>>>>>> bf8c5536
         _ => panic!("invalid gate type"),
     }
 }
 
 /// Get the combined constraints for all range check circuit gate types
 pub fn combined_constraints<F: FftField>(alphas: &Alphas<F>) -> E<F> {
-<<<<<<< HEAD
     KeccakXor::combined_constraints(alphas) + KeccakBits::combined_constraints(alphas)
-=======
-    KeccakXor::combined_constraints(alphas)
->>>>>>> bf8c5536
 }
 
 /// Get the range check lookup table
