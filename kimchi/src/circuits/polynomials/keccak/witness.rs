//! Foreign field multiplication witness computation
<<<<<<< HEAD

use crate::circuits::{
    polynomial::COLUMNS,
    polynomials::range_check::witness::{
        extend_single, handle_standard_witness_cell, CopyWitnessCell, LimbWitnessCell, WitnessCell,
        ZeroWitnessCell,
=======
use crate::{
    circuits::{
        polynomial::COLUMNS,
        polynomials::range_check::witness::extend_single,
        witness::{self, ConstantCell, CopyBitsCell, Variables, WitnessCell},
>>>>>>> 60b0c1b3
    },
    variables,
};
use ark_ff::PrimeField;
use std::array;

<<<<<<< HEAD
/// Identifier of halves in decomposition
#[derive(Copy, Clone)]
enum Half {
    Lo = 0,
    Hi = 1,
}

const fn xor_row(bit_row: usize, curr_row: usize, half: Half) -> [WitnessCell; COLUMNS] {
    [
        CopyWitnessCell::create(bit_row, 1 + half as usize), // in1
        ZeroWitnessCell::create(),
        ZeroWitnessCell::create(),
        LimbWitnessCell::create(curr_row + 1, 1, 0, 4), // in2_0
        LimbWitnessCell::create(curr_row + 1, 1, 4, 8), // in2_1
        LimbWitnessCell::create(curr_row + 1, 1, 8, 12), // in2_2
        LimbWitnessCell::create(curr_row + 1, 1, 12, 16), // in2_3
        LimbWitnessCell::create(curr_row, 0, 0, 4),     // in1_0
        LimbWitnessCell::create(curr_row, 0, 4, 8),     // in1_1
        LimbWitnessCell::create(curr_row, 0, 8, 12),    // in1_2
        LimbWitnessCell::create(curr_row, 0, 12, 16),   // in1_3
        LimbWitnessCell::create(curr_row + 1, 0, 0, 4), // out_0
        LimbWitnessCell::create(curr_row + 1, 0, 4, 8), // out_1
        LimbWitnessCell::create(curr_row + 1, 0, 8, 12), // out_2
        LimbWitnessCell::create(curr_row + 1, 0, 12, 16), // out_3
    ]
}

const fn zero_row(bit_row: usize, curr_row: usize, half: Half) -> [WitnessCell; COLUMNS] {
    [
        CopyWitnessCell::create(bit_row + 1, 1 + half as usize), // out
        CopyWitnessCell::create(bit_row, 4 + half as usize),     // in2
        ZeroWitnessCell::create(),
        LimbWitnessCell::create(curr_row + 1, 1, 16, 20), // in2_8
        LimbWitnessCell::create(curr_row + 1, 1, 20, 24), // in2_9
        LimbWitnessCell::create(curr_row + 1, 1, 24, 28), // in2_10
        LimbWitnessCell::create(curr_row + 1, 1, 28, 32), // in2_11
        LimbWitnessCell::create(curr_row, 0, 16, 20),     // in1_8
        LimbWitnessCell::create(curr_row, 0, 20, 24),     // in1_9
        LimbWitnessCell::create(curr_row, 0, 24, 28),     // in1_10
        LimbWitnessCell::create(curr_row, 0, 28, 32),     // in1_11
        LimbWitnessCell::create(curr_row + 1, 0, 16, 20), // out_8
        LimbWitnessCell::create(curr_row + 1, 0, 20, 24), // out_9
        LimbWitnessCell::create(curr_row + 1, 0, 24, 28), // out_10
        LimbWitnessCell::create(curr_row + 1, 0, 28, 32), // out_11
=======
fn xor_row<F: PrimeField>(
    rc_row: usize,
    curr_row: usize,
    offset: usize,
) -> [Box<dyn WitnessCell<F>>; COLUMNS] {
    [
        CopyBitsCell::create(rc_row, 0, offset, 32 + offset), // in1
        ConstantCell::create(F::zero()),
        ConstantCell::create(F::zero()),
        CopyBitsCell::create(curr_row + 1, 1, 0, 4), // in2_0
        CopyBitsCell::create(curr_row + 1, 1, 4, 8), // in2_1
        CopyBitsCell::create(curr_row + 1, 1, 8, 12), // in2_2
        CopyBitsCell::create(curr_row + 1, 1, 12, 16), // in2_3
        CopyBitsCell::create(curr_row, 0, 0, 4),     // in1_0
        CopyBitsCell::create(curr_row, 0, 4, 8),     // in1_1
        CopyBitsCell::create(curr_row, 0, 8, 12),    // in1_2
        CopyBitsCell::create(curr_row, 0, 12, 16),   // in1_3
        CopyBitsCell::create(curr_row + 1, 0, 0, 4), // out_0
        CopyBitsCell::create(curr_row + 1, 0, 4, 8), // out_1
        CopyBitsCell::create(curr_row + 1, 0, 8, 12), // out_2
        CopyBitsCell::create(curr_row + 1, 0, 12, 16), // out_3
    ]
}

fn zero_row<F: PrimeField>(
    rc_row: usize,
    curr_row: usize,
    offset: usize,
) -> [Box<dyn WitnessCell<F>>; COLUMNS] {
    [
        CopyBitsCell::create(rc_row + 2, 0, offset, offset + 32), // out
        CopyBitsCell::create(rc_row + 1, 0, offset, offset + 32), // in2
        ConstantCell::create(F::zero()),
        CopyBitsCell::create(curr_row + 1, 1, 16, 20), // in2_8
        CopyBitsCell::create(curr_row + 1, 1, 20, 24), // in2_9
        CopyBitsCell::create(curr_row + 1, 1, 24, 28), // in2_10
        CopyBitsCell::create(curr_row + 1, 1, 28, 32), // in2_11
        CopyBitsCell::create(curr_row, 0, 16, 20),     // in1_8
        CopyBitsCell::create(curr_row, 0, 20, 24),     // in1_9
        CopyBitsCell::create(curr_row, 0, 24, 28),     // in1_10
        CopyBitsCell::create(curr_row, 0, 28, 32),     // in1_11
        CopyBitsCell::create(curr_row + 1, 0, 16, 20), // out_8
        CopyBitsCell::create(curr_row + 1, 0, 20, 24), // out_9
        CopyBitsCell::create(curr_row + 1, 0, 24, 28), // out_10
        CopyBitsCell::create(curr_row + 1, 0, 28, 32), // out_11
>>>>>>> 60b0c1b3
    ]
}

const fn bit_rows(rc_row: usize) -> [[WitnessCell; COLUMNS]; 2] {
    [
        [
            CopyWitnessCell::create(rc_row, 0),         // 64 bit first input
            LimbWitnessCell::create(rc_row, 0, 0, 32),  // 32 bit low half of first input
            LimbWitnessCell::create(rc_row, 0, 32, 64), // 32 bit high half of first input
            CopyWitnessCell::create(rc_row + 1, 0),     // 64 bit second input
            LimbWitnessCell::create(rc_row + 1, 0, 0, 32), // 32 bit low half of second input
            LimbWitnessCell::create(rc_row + 1, 0, 32, 64), // 32 bit high half of second input
            ZeroWitnessCell::create(),
            ZeroWitnessCell::create(),
            ZeroWitnessCell::create(),
            ZeroWitnessCell::create(),
            ZeroWitnessCell::create(),
            ZeroWitnessCell::create(),
            ZeroWitnessCell::create(),
            ZeroWitnessCell::create(),
            ZeroWitnessCell::create(),
        ],
        [
            CopyWitnessCell::create(rc_row + 2, 0),        // 64 bit output
            LimbWitnessCell::create(rc_row + 2, 0, 0, 32), // 32 bit low half of output
            LimbWitnessCell::create(rc_row + 2, 0, 32, 64), // 32 bit high half of output
            ZeroWitnessCell::create(),
            ZeroWitnessCell::create(),
            ZeroWitnessCell::create(),
            ZeroWitnessCell::create(),
            ZeroWitnessCell::create(),
            ZeroWitnessCell::create(),
            ZeroWitnessCell::create(),
            ZeroWitnessCell::create(),
            ZeroWitnessCell::create(),
            ZeroWitnessCell::create(),
            ZeroWitnessCell::create(),
            ZeroWitnessCell::create(),
        ],
    ]
}

// Witness layout
//   * The values of the crumbs appear with the least significant crumb first
//     but with big endian ordering of the bits inside the 32/64 element.
//   * The first column of the XOR row and the first and second columns of the
//     Zero rows must be instantiated before the rest, otherwise they copy 0.
//
<<<<<<< HEAD
const fn xor_rows(bit_row: usize, curr_row: usize) -> [[WitnessCell; COLUMNS]; 4] {
=======
fn layout_xor<F: PrimeField>(
    rc_row: usize,
    curr_row: usize,
) -> [[Box<dyn WitnessCell<F>>; COLUMNS]; 4] {
>>>>>>> 60b0c1b3
    // TODO: new more automated pattern for the 4-bit crumbs
    [
        // XOR row low
        xor_row(bit_row, curr_row, Half::Lo),
        // Zero row low
        zero_row(bit_row, curr_row, Half::Lo),
        // XOR row low
        xor_row(bit_row, curr_row + 2, Half::Hi),
        // Zero row low
        zero_row(bit_row, curr_row + 2, Half::Hi),
    ]
}

/// Initializes two rows of inputs pairs and one output value
fn init_keccak_bit_rows<F: PrimeField>(
    witness: &mut [Vec<F>; COLUMNS],
    rc_row: usize,
    bit_row: usize,
) {
    let bit_rows = bit_rows(rc_row);
    for (i, wit) in bit_rows.iter().enumerate() {
        for (col, cell) in wit.iter().enumerate() {
            handle_standard_witness_cell(witness, cell, bit_row + i, col, F::zero())
        }
    }
}

fn init_keccak_xor_rows<F: PrimeField>(
    witness: &mut [Vec<F>; COLUMNS],
    bit_row: usize,
    curr_row: usize,
) {
<<<<<<< HEAD
    let xor_rows = xor_rows(bit_row, curr_row);
=======
    let xor_rows = layout_xor(rc_row, curr_row);
>>>>>>> 60b0c1b3

    // First, the two first columns of all rows
    for (i, wit) in xor_rows.iter().enumerate() {
        for (col, _cell) in wit.iter().enumerate().take(2) {
            witness::init_cell(witness, curr_row, i, col, &xor_rows, &variables!());
        }
    }
    // Next, the rest of the columns of all rows
    for (i, wit) in xor_rows.iter().enumerate() {
        for (col, _cell) in wit.iter().enumerate().take(COLUMNS).skip(2) {
            witness::init_cell(witness, curr_row, i, col, &xor_rows, &variables!());
        }
    }
}

/// Extends the xor rows to the full witness
<<<<<<< HEAD
pub fn extend_xor_rows<F: PrimeField>(
    witness: &mut [Vec<F>; COLUMNS],
    bit_row: usize,
    xor_row: usize,
) {
=======
pub fn extend_xor<F: PrimeField>(witness: &mut [Vec<F>; COLUMNS], rc_row: usize, curr_row: usize) {
>>>>>>> 60b0c1b3
    let xor_witness: [Vec<F>; COLUMNS] = array::from_fn(|_| vec![F::zero(); 4]);
    for col in 0..COLUMNS {
        witness[col].extend(xor_witness[col].iter());
    }
    init_keccak_xor_rows(witness, bit_row, xor_row);
}

/// Extends the bit decomposition rows to the full witness
pub fn extend_bit_rows<F: PrimeField>(
    witness: &mut [Vec<F>; COLUMNS],
    rc_row: usize,
    bit_row: usize,
) {
    let bit_witness: [Vec<F>; COLUMNS] = array::from_fn(|_| vec![F::zero(); 2]);
    for col in 0..COLUMNS {
        witness[col].extend(bit_witness[col].iter());
    }
    init_keccak_bit_rows(witness, rc_row, bit_row);
}

/// Create a keccak xor multiplication witness
/// Input: first input and second input
pub fn create<F: PrimeField>(input1: u64, input2: u64) -> [Vec<F>; COLUMNS] {
    let output = input1 ^ input2;

    // First generic gate with all zeros
    let mut witness: [Vec<F>; COLUMNS] = array::from_fn(|_| vec![F::zero()]);

    let rc_row = 1;
    let bit_row = rc_row + 3;
    let xor_row = bit_row + 2;
    extend_single(&mut witness, input1.into());
    extend_single(&mut witness, input2.into());
    extend_single(&mut witness, output.into());
<<<<<<< HEAD
    extend_bit_rows(&mut witness, rc_row, bit_row);
    extend_xor_rows(&mut witness, bit_row, xor_row);
=======

    extend_xor(&mut witness, 1, 4);
>>>>>>> 60b0c1b3

    witness
}<|MERGE_RESOLUTION|>--- conflicted
+++ resolved
@@ -1,70 +1,15 @@
 //! Foreign field multiplication witness computation
-<<<<<<< HEAD
-
-use crate::circuits::{
-    polynomial::COLUMNS,
-    polynomials::range_check::witness::{
-        extend_single, handle_standard_witness_cell, CopyWitnessCell, LimbWitnessCell, WitnessCell,
-        ZeroWitnessCell,
-=======
 use crate::{
     circuits::{
         polynomial::COLUMNS,
         polynomials::range_check::witness::extend_single,
         witness::{self, ConstantCell, CopyBitsCell, Variables, WitnessCell},
->>>>>>> 60b0c1b3
     },
     variables,
 };
 use ark_ff::PrimeField;
 use std::array;
 
-<<<<<<< HEAD
-/// Identifier of halves in decomposition
-#[derive(Copy, Clone)]
-enum Half {
-    Lo = 0,
-    Hi = 1,
-}
-
-const fn xor_row(bit_row: usize, curr_row: usize, half: Half) -> [WitnessCell; COLUMNS] {
-    [
-        CopyWitnessCell::create(bit_row, 1 + half as usize), // in1
-        ZeroWitnessCell::create(),
-        ZeroWitnessCell::create(),
-        LimbWitnessCell::create(curr_row + 1, 1, 0, 4), // in2_0
-        LimbWitnessCell::create(curr_row + 1, 1, 4, 8), // in2_1
-        LimbWitnessCell::create(curr_row + 1, 1, 8, 12), // in2_2
-        LimbWitnessCell::create(curr_row + 1, 1, 12, 16), // in2_3
-        LimbWitnessCell::create(curr_row, 0, 0, 4),     // in1_0
-        LimbWitnessCell::create(curr_row, 0, 4, 8),     // in1_1
-        LimbWitnessCell::create(curr_row, 0, 8, 12),    // in1_2
-        LimbWitnessCell::create(curr_row, 0, 12, 16),   // in1_3
-        LimbWitnessCell::create(curr_row + 1, 0, 0, 4), // out_0
-        LimbWitnessCell::create(curr_row + 1, 0, 4, 8), // out_1
-        LimbWitnessCell::create(curr_row + 1, 0, 8, 12), // out_2
-        LimbWitnessCell::create(curr_row + 1, 0, 12, 16), // out_3
-    ]
-}
-
-const fn zero_row(bit_row: usize, curr_row: usize, half: Half) -> [WitnessCell; COLUMNS] {
-    [
-        CopyWitnessCell::create(bit_row + 1, 1 + half as usize), // out
-        CopyWitnessCell::create(bit_row, 4 + half as usize),     // in2
-        ZeroWitnessCell::create(),
-        LimbWitnessCell::create(curr_row + 1, 1, 16, 20), // in2_8
-        LimbWitnessCell::create(curr_row + 1, 1, 20, 24), // in2_9
-        LimbWitnessCell::create(curr_row + 1, 1, 24, 28), // in2_10
-        LimbWitnessCell::create(curr_row + 1, 1, 28, 32), // in2_11
-        LimbWitnessCell::create(curr_row, 0, 16, 20),     // in1_8
-        LimbWitnessCell::create(curr_row, 0, 20, 24),     // in1_9
-        LimbWitnessCell::create(curr_row, 0, 24, 28),     // in1_10
-        LimbWitnessCell::create(curr_row, 0, 28, 32),     // in1_11
-        LimbWitnessCell::create(curr_row + 1, 0, 16, 20), // out_8
-        LimbWitnessCell::create(curr_row + 1, 0, 20, 24), // out_9
-        LimbWitnessCell::create(curr_row + 1, 0, 24, 28), // out_10
-        LimbWitnessCell::create(curr_row + 1, 0, 28, 32), // out_11
-=======
 fn xor_row<F: PrimeField>(
     rc_row: usize,
     curr_row: usize,
@@ -110,7 +55,6 @@
         CopyBitsCell::create(curr_row + 1, 0, 20, 24), // out_9
         CopyBitsCell::create(curr_row + 1, 0, 24, 28), // out_10
         CopyBitsCell::create(curr_row + 1, 0, 28, 32), // out_11
->>>>>>> 60b0c1b3
     ]
 }
 
@@ -159,14 +103,10 @@
 //   * The first column of the XOR row and the first and second columns of the
 //     Zero rows must be instantiated before the rest, otherwise they copy 0.
 //
-<<<<<<< HEAD
-const fn xor_rows(bit_row: usize, curr_row: usize) -> [[WitnessCell; COLUMNS]; 4] {
-=======
 fn layout_xor<F: PrimeField>(
     rc_row: usize,
     curr_row: usize,
 ) -> [[Box<dyn WitnessCell<F>>; COLUMNS]; 4] {
->>>>>>> 60b0c1b3
     // TODO: new more automated pattern for the 4-bit crumbs
     [
         // XOR row low
@@ -199,11 +139,7 @@
     bit_row: usize,
     curr_row: usize,
 ) {
-<<<<<<< HEAD
-    let xor_rows = xor_rows(bit_row, curr_row);
-=======
     let xor_rows = layout_xor(rc_row, curr_row);
->>>>>>> 60b0c1b3
 
     // First, the two first columns of all rows
     for (i, wit) in xor_rows.iter().enumerate() {
@@ -220,15 +156,7 @@
 }
 
 /// Extends the xor rows to the full witness
-<<<<<<< HEAD
-pub fn extend_xor_rows<F: PrimeField>(
-    witness: &mut [Vec<F>; COLUMNS],
-    bit_row: usize,
-    xor_row: usize,
-) {
-=======
 pub fn extend_xor<F: PrimeField>(witness: &mut [Vec<F>; COLUMNS], rc_row: usize, curr_row: usize) {
->>>>>>> 60b0c1b3
     let xor_witness: [Vec<F>; COLUMNS] = array::from_fn(|_| vec![F::zero(); 4]);
     for col in 0..COLUMNS {
         witness[col].extend(xor_witness[col].iter());
@@ -263,13 +191,7 @@
     extend_single(&mut witness, input1.into());
     extend_single(&mut witness, input2.into());
     extend_single(&mut witness, output.into());
-<<<<<<< HEAD
-    extend_bit_rows(&mut witness, rc_row, bit_row);
-    extend_xor_rows(&mut witness, bit_row, xor_row);
-=======
-
     extend_xor(&mut witness, 1, 4);
->>>>>>> 60b0c1b3
 
     witness
 }