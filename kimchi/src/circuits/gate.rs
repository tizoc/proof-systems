--- conflicted
+++ resolved
@@ -97,13 +97,8 @@
     /// Range check (16-24)
     RangeCheck0 = 16,
     RangeCheck1 = 17,
-<<<<<<< HEAD
-    ForeignFieldMul = 18,
-    //ForeignFieldAdd = 19,
-=======
-    ForeignFieldAdd = 25,
-    //ForeignFieldMul = 26,
->>>>>>> 063ca22c
+    //ForeignFieldAdd = 25,
+    ForeignFieldMul = 26,
 }
 
 /// Selector polynomial
@@ -209,13 +204,8 @@
             RangeCheck0 | RangeCheck1 => self
                 .verify_range_check::<G>(row, witness, cs)
                 .map_err(|e| e.to_string()),
-<<<<<<< HEAD
             ForeignFieldMul => self
                 .verify_foreign_field_mul::<G>(row, witness, cs)
-=======
-            ForeignFieldAdd => self
-                .verify_foreign_field_add::<G>(row, witness, cs)
->>>>>>> 063ca22c
                 .map_err(|e| e.to_string()),
         }
     }
