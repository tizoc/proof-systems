use crate::{
    circuits::{
        domains::EvaluationDomains,
        gate::{CurrOrNext, GateType},
        lookup::{index::LookupSelectors, lookups::LookupPattern},
        polynomials::permutation::eval_vanishes_on_last_4_rows,
        wires::COLUMNS,
    },
    proof::ProofEvaluations,
};
use ark_ff::{FftField, Field, One, PrimeField, Zero};
use ark_poly::{
    univariate::DensePolynomial, EvaluationDomain, Evaluations, Radix2EvaluationDomain as D,
};
use itertools::Itertools;
use o1_utils::foreign_field::ForeignElement;
use rayon::prelude::*;
use serde::{Deserialize, Serialize};
use std::iter::FromIterator;
use std::ops::{Add, AddAssign, Mul, Neg, Sub};
use std::{
    collections::{HashMap, HashSet},
    ops::MulAssign,
};
use thiserror::Error;
use CurrOrNext::{Curr, Next};

use self::constraints::ExprOps;

#[derive(Debug, Error)]
pub enum ExprError {
    #[error("Empty stack")]
    EmptyStack,

    #[error("Lookup should not have been used")]
    LookupShouldNotBeUsed,

    #[error("Linearization failed (needed {0:?} evaluated at the {1:?} row")]
    MissingEvaluation(Column, CurrOrNext),

    #[error("Cannot get index evaluation {0:?} (should have been linearized away)")]
    MissingIndexEvaluation(Column),

    #[error("Linearization failed")]
    FailedLinearization,

    #[error("runtime table not available")]
    MissingRuntime,
}

/// The collection of constants required to evaluate an `Expr`.
pub struct Constants<F: 'static + Field> {
    /// The challenge alpha from the PLONK IOP.
    pub alpha: F,
    /// The challenge beta from the PLONK IOP.
    pub beta: F,
    /// The challenge gamma from the PLONK IOP.
    pub gamma: F,
    /// The challenge joint_combiner which is used to combine
    /// joint lookup tables.
    pub joint_combiner: Option<F>,
    /// The endomorphism coefficient
    pub endo_coefficient: F,
    /// The MDS matrix
    pub mds: &'static Vec<Vec<F>>,
    /// The modulus for foreign field operations
    pub foreign_field_modulus: Option<ForeignElement<F, 3>>,
}

/// The polynomials specific to the lookup argument.
///
/// All are evaluations over the D8 domain
pub struct LookupEnvironment<'a, F: FftField> {
    /// The sorted lookup table polynomials.
    pub sorted: &'a Vec<Evaluations<F, D<F>>>,
    /// The lookup aggregation polynomials.
    pub aggreg: &'a Evaluations<F, D<F>>,
    /// The lookup-type selector polynomials.
    pub selectors: &'a LookupSelectors<Evaluations<F, D<F>>>,
    /// The evaluations of the combined lookup table polynomial.
    pub table: &'a Evaluations<F, D<F>>,
    /// The evaluations of the optional runtime selector polynomial.
    pub runtime_selector: Option<&'a Evaluations<F, D<F>>>,
    /// The evaluations of the optional runtime table.
    pub runtime_table: Option<&'a Evaluations<F, D<F>>>,
}

/// The collection of polynomials (all in evaluation form) and constants
/// required to evaluate an expression as a polynomial.
///
/// All are evaluations.
pub struct Environment<'a, F: FftField> {
    /// The witness column polynomials
    pub witness: &'a [Evaluations<F, D<F>>; COLUMNS],
    /// The coefficient column polynomials
    pub coefficient: &'a [Evaluations<F, D<F>>; COLUMNS],
    /// The polynomial which vanishes on the last 4 elements of the domain.
    pub vanishes_on_last_4_rows: &'a Evaluations<F, D<F>>,
    /// The permutation aggregation polynomial.
    pub z: &'a Evaluations<F, D<F>>,
    /// The index selector polynomials.
    pub index: HashMap<GateType, &'a Evaluations<F, D<F>>>,
    /// The value `prod_{j != 1} (1 - omega^j)`, used for efficiently
    /// computing the evaluations of the unnormalized Lagrange basis polynomials.
    pub l0_1: F,
    /// Constant values required
    pub constants: Constants<F>,
    /// The domains used in the PLONK argument.
    pub domain: EvaluationDomains<F>,
    /// Lookup specific polynomials
    pub lookup: Option<LookupEnvironment<'a, F>>,
}

impl<'a, F: FftField> Environment<'a, F> {
    fn get_column(&self, col: &Column) -> Option<&'a Evaluations<F, D<F>>> {
        use Column::*;
        let lookup = self.lookup.as_ref();
        match col {
            Witness(i) => Some(&self.witness[*i]),
            Coefficient(i) => Some(&self.coefficient[*i]),
            Z => Some(self.z),
            LookupKindIndex(i) => lookup.and_then(|l| l.selectors[*i].as_ref()),
            LookupSorted(i) => lookup.map(|l| &l.sorted[*i]),
            LookupAggreg => lookup.map(|l| l.aggreg),
            LookupTable => lookup.map(|l| l.table),
            LookupRuntimeSelector => lookup.and_then(|l| l.runtime_selector),
            LookupRuntimeTable => lookup.and_then(|l| l.runtime_table),
            Index(t) => match self.index.get(t) {
                None => None,
                Some(e) => Some(e),
            },
        }
    }
}

// In this file, we define...
//
//     The unnormalized lagrange polynomial
//
//         l_i(x) = (x^n - 1) / (x - omega^i) = prod_{j != i} (x - omega^j)
//
//     and the normalized lagrange polynomial
//
//         L_i(x) = l_i(x) / l_i(omega^i)

/// Computes `prod_{j != n} (1 - omega^j)`
///     Assure we don't multiply by (1 - omega^n) = (1 - omega^0) = (1 - 1) = 0
pub fn l0_1<F: FftField>(d: D<F>) -> F {
    d.elements()
        .skip(1)
        .fold(F::one(), |acc, omega_j| acc * (F::one() - omega_j))
}

// Compute the ith unnormalized lagrange basis
fn unnormalized_lagrange_basis<F: FftField>(domain: &D<F>, i: i32, pt: &F) -> F {
    let omega_i = if i < 0 {
        domain.group_gen.pow(&[-i as u64]).inverse().unwrap()
    } else {
        domain.group_gen.pow(&[i as u64])
    };
    domain.evaluate_vanishing_polynomial(*pt) / (*pt - omega_i)
}

#[derive(Copy, Clone, Debug, PartialEq, Eq, Hash, PartialOrd, Ord, Serialize, Deserialize)]
/// A type representing one of the polynomials involved in the PLONK IOP.
pub enum Column {
    Witness(usize),
    Z,
    LookupSorted(usize),
    LookupAggreg,
    LookupTable,
    LookupKindIndex(LookupPattern),
    LookupRuntimeSelector,
    LookupRuntimeTable,
    Index(GateType),
    Coefficient(usize),
}

impl Column {
    fn domain(&self) -> Domain {
        match self {
            Column::Index(GateType::CompleteAdd) => Domain::D4,
            _ => Domain::D8,
        }
    }

    fn latex(&self) -> String {
        match self {
            Column::Witness(i) => format!("w_{{{i}}}"),
            Column::Z => "Z".to_string(),
            Column::LookupSorted(i) => format!("s_{{{}}}", i),
            Column::LookupAggreg => "a".to_string(),
            Column::LookupTable => "t".to_string(),
            Column::LookupKindIndex(i) => format!("k_{{{:?}}}", i),
            Column::LookupRuntimeSelector => "rts".to_string(),
            Column::LookupRuntimeTable => "rt".to_string(),
            Column::Index(gate) => {
                format!("{:?}", gate)
            }
            Column::Coefficient(i) => format!("c_{{{}}}", i),
        }
    }
}

#[derive(Copy, Clone, Debug, PartialEq, Eq, Hash, PartialOrd, Ord, Serialize, Deserialize)]
/// A type representing a variable which can appear in a constraint. It specifies a column
/// and a relative position (Curr or Next)
pub struct Variable {
    /// The column of this variable
    pub col: Column,
    /// The row (Curr of Next) of this variable
    pub row: CurrOrNext,
}

impl Variable {
    fn ocaml(&self) -> String {
        format!("var({:?}, {:?})", self.col, self.row)
    }

    fn latex(&self) -> String {
        let col = self.col.latex();
        match self.row {
            Curr => col,
            Next => format!("\\tilde{{{col}}}"),
        }
    }
}

#[derive(Clone, Debug, PartialEq)]
/// An arithmetic expression over
///
/// - the operations *, +, -, ^
/// - the constants `alpha`, `beta`, `gamma`, `joint_combiner`, and literal field elements.
pub enum ConstantExpr<F> {
    // TODO: Factor these out into an enum just for Alpha, Beta, Gamma, JointCombiner
    Alpha,
    Beta,
    Gamma,
    JointCombiner,
    // TODO: EndoCoefficient and Mds differ from the other 4 base constants in
    // that they are known at compile time. This should be extracted out into two
    // separate constant expression types.
    EndoCoefficient,
    Mds { row: usize, col: usize },
    ForeignFieldModulus(usize),
    Literal(F),
    Pow(Box<ConstantExpr<F>>, u64),
    // TODO: I think having separate Add, Sub, Mul constructors is faster than
    // having a BinOp constructor :(
    Add(Box<ConstantExpr<F>>, Box<ConstantExpr<F>>),
    Mul(Box<ConstantExpr<F>>, Box<ConstantExpr<F>>),
    Sub(Box<ConstantExpr<F>>, Box<ConstantExpr<F>>),
}

impl<F: Copy> ConstantExpr<F> {
    fn to_polish_(&self, res: &mut Vec<PolishToken<F>>) {
        match self {
            ConstantExpr::Alpha => res.push(PolishToken::Alpha),
            ConstantExpr::Beta => res.push(PolishToken::Beta),
            ConstantExpr::Gamma => res.push(PolishToken::Gamma),
            ConstantExpr::JointCombiner => res.push(PolishToken::JointCombiner),
            ConstantExpr::EndoCoefficient => res.push(PolishToken::EndoCoefficient),
            ConstantExpr::Mds { row, col } => res.push(PolishToken::Mds {
                row: *row,
                col: *col,
            }),
            ConstantExpr::ForeignFieldModulus(i) => res.push(PolishToken::ForeignFieldModulus(*i)),
            ConstantExpr::Add(x, y) => {
                x.as_ref().to_polish_(res);
                y.as_ref().to_polish_(res);
                res.push(PolishToken::Add)
            }
            ConstantExpr::Mul(x, y) => {
                x.as_ref().to_polish_(res);
                y.as_ref().to_polish_(res);
                res.push(PolishToken::Mul)
            }
            ConstantExpr::Sub(x, y) => {
                x.as_ref().to_polish_(res);
                y.as_ref().to_polish_(res);
                res.push(PolishToken::Sub)
            }
            ConstantExpr::Literal(x) => res.push(PolishToken::Literal(*x)),
            ConstantExpr::Pow(x, n) => {
                x.to_polish_(res);
                res.push(PolishToken::Pow(*n))
            }
        }
    }
}

impl<F: Field> ConstantExpr<F> {
    /// Exponentiate a constant expression.
    pub fn pow(self, p: u64) -> Self {
        if p == 0 {
            return Literal(F::one());
        }
        use ConstantExpr::*;
        match self {
            Literal(x) => Literal(x.pow(&[p])),
            x => Pow(Box::new(x), p),
        }
    }

    /// Evaluate the given constant expression to a field element.
    pub fn value(&self, c: &Constants<F>) -> F {
        use ConstantExpr::*;
        match self {
            Alpha => c.alpha,
            Beta => c.beta,
            Gamma => c.gamma,
            JointCombiner => c.joint_combiner.expect("joint lookup was not expected"),
            EndoCoefficient => c.endo_coefficient,
            Mds { row, col } => c.mds[*row][*col],
            ForeignFieldModulus(i) => c.foreign_field_modulus.unwrap().limbs[*i],
            Literal(x) => *x,
            Pow(x, p) => x.value(c).pow(&[*p as u64]),
            Mul(x, y) => x.value(c) * y.value(c),
            Add(x, y) => x.value(c) + y.value(c),
            Sub(x, y) => x.value(c) - y.value(c),
        }
    }
}

/// A key for a cached value
#[derive(Copy, Clone, Debug, PartialEq, Eq, Hash, PartialOrd, Ord)]
pub struct CacheId(usize);

/// A cache
#[derive(Default)]
pub struct Cache {
    next_id: usize,
}

impl CacheId {
    fn get_from<'a, 'b, F: FftField>(
        &self,
        cache: &'b HashMap<CacheId, EvalResult<'a, F>>,
    ) -> Option<EvalResult<'b, F>> {
        cache.get(self).map(|e| match e {
            EvalResult::Constant(x) => EvalResult::Constant(*x),
            EvalResult::SubEvals {
                domain,
                shift,
                evals,
            } => EvalResult::SubEvals {
                domain: *domain,
                shift: *shift,
                evals,
            },
            EvalResult::Evals { domain, evals } => EvalResult::SubEvals {
                domain: *domain,
                shift: 0,
                evals,
            },
        })
    }

    fn var_name(&self) -> String {
        format!("x_{}", self.0)
    }

    fn latex_name(&self) -> String {
        format!("x_{{{}}}", self.0)
    }
}

impl Cache {
    fn next_id(&mut self) -> CacheId {
        let id = self.next_id;
        self.next_id += 1;
        CacheId(id)
    }

    pub fn cache<F: Field, T: ExprOps<F>>(&mut self, e: T) -> T {
        e.cache(self)
    }
}

/// A binary operation
#[derive(Clone, Debug, PartialEq, Eq)]
pub enum Op2 {
    Add,
    Mul,
    Sub,
}

impl Op2 {
    fn to_polish<A>(&self) -> PolishToken<A> {
        use Op2::*;
        match self {
            Add => PolishToken::Add,
            Mul => PolishToken::Mul,
            Sub => PolishToken::Sub,
        }
    }
}

/// An multi-variate polynomial over the base ring `C` with
/// variables
///
/// - `Cell(v)` for `v : Variable`
/// - VanishesOnLast4Rows
/// - UnnormalizedLagrangeBasis(i) for `i : i32`
///
/// This represents a PLONK "custom constraint", which enforces that
/// the corresponding combination of the polynomials corresponding to
/// the above variables should vanish on the PLONK domain.
#[derive(Clone, Debug, PartialEq)]
pub enum Expr<C> {
    Constant(C),
    Cell(Variable),
    Double(Box<Expr<C>>),
    Square(Box<Expr<C>>),
    BinOp(Op2, Box<Expr<C>>, Box<Expr<C>>),
    VanishesOnLast4Rows,
    /// UnnormalizedLagrangeBasis(i) is
    /// (x^n - 1) / (x - omega^i)
    UnnormalizedLagrangeBasis(i32),
    Pow(Box<Expr<C>>, u64),
    Cache(CacheId, Box<Expr<C>>),
}

/// For efficiency of evaluation, we compile expressions to
/// [reverse Polish notation](https://en.wikipedia.org/wiki/Reverse_Polish_notation)
/// expressions, which are vectors of the below tokens.
#[derive(Clone, Debug, PartialEq, Eq, Serialize, Deserialize)]
pub enum PolishToken<F> {
    Alpha,
    Beta,
    Gamma,
    JointCombiner,
    EndoCoefficient,
    Mds { row: usize, col: usize },
    ForeignFieldModulus(usize),
    Literal(F),
    Cell(Variable),
    Dup,
    Pow(u64),
    Add,
    Mul,
    Sub,
    VanishesOnLast4Rows,
    UnnormalizedLagrangeBasis(i32),
    Store,
    Load(usize),
}

impl Variable {
    fn evaluate<F: Field>(&self, evals: &[ProofEvaluations<F>]) -> Result<F, ExprError> {
        let evals = &evals[self.row.shift()];
        use Column::*;
        let l = evals
            .lookup
            .as_ref()
            .ok_or(ExprError::LookupShouldNotBeUsed);
        match self.col {
            Witness(i) => Ok(evals.w[i]),
            Z => Ok(evals.z),
            LookupSorted(i) => l.map(|l| l.sorted[i]),
            LookupAggreg => l.map(|l| l.aggreg),
            LookupTable => l.map(|l| l.table),
            LookupRuntimeTable => l.and_then(|l| l.runtime.ok_or(ExprError::MissingRuntime)),
            Index(GateType::Poseidon) => Ok(evals.poseidon_selector),
            Index(GateType::Generic) => Ok(evals.generic_selector),
            Coefficient(_) | LookupKindIndex(_) | LookupRuntimeSelector | Index(_) => {
                Err(ExprError::MissingIndexEvaluation(self.col))
            }
        }
    }
}

impl<F: FftField> PolishToken<F> {
    /// Evaluate an RPN expression to a field element.
    pub fn evaluate(
        toks: &[PolishToken<F>],
        d: D<F>,
        pt: F,
        evals: &[ProofEvaluations<F>],
        c: &Constants<F>,
    ) -> Result<F, ExprError> {
        let mut stack = vec![];
        let mut cache: Vec<F> = vec![];

        for t in toks.iter() {
            use PolishToken::*;
            match t {
                Alpha => stack.push(c.alpha),
                Beta => stack.push(c.beta),
                Gamma => stack.push(c.gamma),
                JointCombiner => {
                    stack.push(c.joint_combiner.expect("no joint lookup was expected"))
                }
                EndoCoefficient => stack.push(c.endo_coefficient),
                Mds { row, col } => stack.push(c.mds[*row][*col]),
                ForeignFieldModulus(i) => stack.push(c.foreign_field_modulus.unwrap().limbs[*i]),
                VanishesOnLast4Rows => stack.push(eval_vanishes_on_last_4_rows(d, pt)),
                UnnormalizedLagrangeBasis(i) => {
                    stack.push(unnormalized_lagrange_basis(&d, *i, &pt))
                }
                Literal(x) => stack.push(*x),
                Dup => stack.push(stack[stack.len() - 1]),
                Cell(v) => match v.evaluate(evals) {
                    Ok(x) => stack.push(x),
                    Err(e) => return Err(e),
                },
                Pow(n) => {
                    let i = stack.len() - 1;
                    stack[i] = stack[i].pow(&[*n as u64]);
                }
                Add => {
                    let y = stack.pop().ok_or(ExprError::EmptyStack)?;
                    let x = stack.pop().ok_or(ExprError::EmptyStack)?;
                    stack.push(x + y);
                }
                Mul => {
                    let y = stack.pop().ok_or(ExprError::EmptyStack)?;
                    let x = stack.pop().ok_or(ExprError::EmptyStack)?;
                    stack.push(x * y);
                }
                Sub => {
                    let y = stack.pop().ok_or(ExprError::EmptyStack)?;
                    let x = stack.pop().ok_or(ExprError::EmptyStack)?;
                    stack.push(x - y);
                }
                Store => {
                    let x = stack[stack.len() - 1];
                    cache.push(x);
                }
                Load(i) => stack.push(cache[*i]),
            }
        }

        assert_eq!(stack.len(), 1);
        Ok(stack[0])
    }
}

impl<C> Expr<C> {
    /// Convenience function for constructing cell variables.
    pub fn cell(col: Column, row: CurrOrNext) -> Expr<C> {
        Expr::Cell(Variable { col, row })
    }

    pub fn double(self) -> Self {
        Expr::Double(Box::new(self))
    }

    pub fn square(self) -> Self {
        Expr::Square(Box::new(self))
    }

    /// Convenience function for constructing constant expressions.
    pub fn constant(c: C) -> Expr<C> {
        Expr::Constant(c)
    }

    fn degree(&self, d1_size: u64) -> u64 {
        use Expr::*;
        match self {
            Double(x) => x.degree(d1_size),
            Constant(_) => 0,
            VanishesOnLast4Rows => 4,
            UnnormalizedLagrangeBasis(_) => d1_size,
            Cell(_) => d1_size,
            Square(x) => 2 * x.degree(d1_size),
            BinOp(Op2::Mul, x, y) => (*x).degree(d1_size) + (*y).degree(d1_size),
            BinOp(Op2::Add, x, y) | BinOp(Op2::Sub, x, y) => {
                std::cmp::max((*x).degree(d1_size), (*y).degree(d1_size))
            }
            Pow(e, d) => d * e.degree(d1_size),
            Cache(_, e) => e.degree(d1_size),
        }
    }
}

#[derive(Clone, Copy, Debug, PartialEq, FromPrimitive, ToPrimitive)]
enum Domain {
    D1 = 1,
    D2 = 2,
    D4 = 4,
    D8 = 8,
}

#[derive(Clone)]
enum EvalResult<'a, F: FftField> {
    Constant(F),
    Evals {
        domain: Domain,
        evals: Evaluations<F, D<F>>,
    },
    /// SubEvals is used to refer to evaluations that can be trivially obtained from a
    /// borrowed evaluation. In this case, by taking a subset of the entries
    /// (specifically when the borrowed `evals` is over a superset of `domain`)
    /// and shifting them
    SubEvals {
        domain: Domain,
        shift: usize,
        evals: &'a Evaluations<F, D<F>>,
    },
}

/// Compute the powers of `x`, `x^0, ..., x^{n - 1}`
pub fn pows<F: Field>(x: F, n: usize) -> Vec<F> {
    if n == 0 {
        return vec![F::one()];
    } else if n == 1 {
        return vec![F::one(), x];
    }
    let mut v = vec![F::one(), x];
    for i in 2..n {
        v.push(v[i - 1] * x);
    }
    v
}

/// Compute the evaluations of the unnormalized lagrange polynomial on
/// H_8 or H_4. Taking H_8 as an example, we show how to compute this
/// polynomial on the expanded domain.
///
/// Let H = < omega >, |H| = n.
///
/// Let l_i(x) be the unnormalized lagrange polynomial,
/// (x^n - 1) / (x - omega^i)
/// = prod_{j != i} (x - omega^j)
///
/// For h in H, h != omega^i,
/// l_i(h) = 0.
/// l_i(omega^i)
/// = prod_{j != i} (omega^i - omega^j)
/// = omega^{i (n - 1)} * prod_{j != i} (1 - omega^{j - i})
/// = omega^{i (n - 1)} * prod_{j != 0} (1 - omega^j)
/// = omega^{i (n - 1)} * l_0(1)
/// = omega^{i n} * omega^{-i} * l_0(1)
/// = omega^{-i} * l_0(1)
///
/// So it is easy to compute l_i(omega^i) from just l_0(1).
///
/// Also, consider the expanded domain H_8 generated by
/// an 8nth root of unity omega_8 (where H_8^8 = H).
///
/// Let omega_8^k in H_8. Write k = 8 * q + r with r < 8.
/// Then
/// omega_8^k = (omega_8^8)^q * omega_8^r = omega^q * omega_8^r
///
/// l_i(omega_8^k)
/// = (omega_8^{k n} - 1) / (omega_8^k - omega^i)
/// = (omega^{q n} omega_8^{r n} - 1) / (omega_8^k - omega^i)
/// = ((omega_8^n)^r - 1) / (omega_8^k - omega^i)
/// = ((omega_8^n)^r - 1) / (omega^q omega_8^r - omega^i)
fn unnormalized_lagrange_evals<F: FftField>(
    l0_1: F,
    i: i32,
    res_domain: Domain,
    env: &Environment<F>,
) -> Evaluations<F, D<F>> {
    let k = match res_domain {
        Domain::D1 => 1,
        Domain::D2 => 2,
        Domain::D4 => 4,
        Domain::D8 => 8,
    };
    let res_domain = get_domain(res_domain, env);

    let d1 = env.domain.d1;
    let n = d1.size;
    // Renormalize negative values to wrap around at domain size
    let i = if i < 0 {
        ((i as isize) + (n as isize)) as usize
    } else {
        i as usize
    };
    let ii = i as u64;
    assert!(ii < n);
    let omega = d1.group_gen;
    let omega_i = omega.pow(&[ii]);
    let omega_minus_i = omega.pow(&[n - ii]);

    // Write res_domain = < omega_k > with
    // |res_domain| = k * |H|

    // omega_k^0, ..., omega_k^k
    let omega_k_n_pows = pows(res_domain.group_gen.pow(&[n]), k);
    let omega_k_pows = pows(res_domain.group_gen, k);

    let mut evals: Vec<F> = {
        let mut v = vec![F::one(); k * (n as usize)];
        let mut omega_q = F::one();
        for q in 0..(n as usize) {
            // omega_q == omega^q
            for r in 1..k {
                v[k * q + r] = omega_q * omega_k_pows[r] - omega_i;
            }
            omega_q *= omega;
        }
        ark_ff::fields::batch_inversion::<F>(&mut v[..]);
        v
    };
    // At this point, in the 0 mod k indices, we have dummy values,
    // and in the other indices k*q + r, we have
    // 1 / (omega^q omega_k^r - omega^i)

    // Set the 0 mod k indices
    for q in 0..(n as usize) {
        evals[k * q] = F::zero();
    }
    evals[k * i] = omega_minus_i * l0_1;

    // Finish computing the non-zero mod k indices
    for q in 0..(n as usize) {
        for r in 1..k {
            evals[k * q + r] *= omega_k_n_pows[r] - F::one();
        }
    }

    Evaluations::<F, D<F>>::from_vec_and_domain(evals, res_domain)
}

impl<'a, F: FftField> EvalResult<'a, F> {
    fn init_<G: Sync + Send + Fn(usize) -> F>(
        res_domain: (Domain, D<F>),
        g: G,
    ) -> Evaluations<F, D<F>> {
        let n = res_domain.1.size();
        Evaluations::<F, D<F>>::from_vec_and_domain(
            (0..n).into_par_iter().map(g).collect(),
            res_domain.1,
        )
    }

    fn init<G: Sync + Send + Fn(usize) -> F>(res_domain: (Domain, D<F>), g: G) -> Self {
        Self::Evals {
            domain: res_domain.0,
            evals: Self::init_(res_domain, g),
        }
    }

    fn add<'b, 'c>(
        self,
        other: EvalResult<'b, F>,
        res_domain: (Domain, D<F>),
    ) -> EvalResult<'c, F> {
        use EvalResult::*;
        match (self, other) {
            (Constant(x), Constant(y)) => Constant(x + y),
            (Evals { domain, mut evals }, Constant(x))
            | (Constant(x), Evals { domain, mut evals }) => {
                evals.evals.par_iter_mut().for_each(|e| *e += x);
                Evals { domain, evals }
            }
            (
                SubEvals {
                    evals,
                    domain,
                    shift,
                },
                Constant(x),
            )
            | (
                Constant(x),
                SubEvals {
                    evals,
                    domain,
                    shift,
                },
            ) => {
                let n = res_domain.1.size();
                let scale = (domain as usize) / (res_domain.0 as usize);
                assert!(scale != 0);
                let v: Vec<_> = (0..n)
                    .into_par_iter()
                    .map(|i| {
                        x + evals.evals[(scale * i + (domain as usize) * shift) % evals.evals.len()]
                    })
                    .collect();
                Evals {
                    domain: res_domain.0,
                    evals: Evaluations::<F, D<F>>::from_vec_and_domain(v, res_domain.1),
                }
            }
            (
                Evals {
                    domain: d1,
                    evals: mut es1,
                },
                Evals {
                    domain: d2,
                    evals: es2,
                },
            ) => {
                assert_eq!(d1, d2);
                es1 += &es2;
                Evals {
                    domain: d1,
                    evals: es1,
                }
            }
            (
                SubEvals {
                    domain: d_sub,
                    shift: s,
                    evals: es_sub,
                },
                Evals {
                    domain: d,
                    mut evals,
                },
            )
            | (
                Evals {
                    domain: d,
                    mut evals,
                },
                SubEvals {
                    domain: d_sub,
                    shift: s,
                    evals: es_sub,
                },
            ) => {
                let scale = (d_sub as usize) / (d as usize);
                assert!(scale != 0);
                evals.evals.par_iter_mut().enumerate().for_each(|(i, e)| {
                    *e += es_sub.evals[(scale * i + (d_sub as usize) * s) % es_sub.evals.len()];
                });
                Evals { evals, domain: d }
            }
            (
                SubEvals {
                    domain: d1,
                    shift: s1,
                    evals: es1,
                },
                SubEvals {
                    domain: d2,
                    shift: s2,
                    evals: es2,
                },
            ) => {
                let scale1 = (d1 as usize) / (res_domain.0 as usize);
                assert!(scale1 != 0);
                let scale2 = (d2 as usize) / (res_domain.0 as usize);
                assert!(scale2 != 0);

                let n = res_domain.1.size();
                let v: Vec<_> = (0..n)
                    .into_par_iter()
                    .map(|i| {
                        es1.evals[(scale1 * i + (d1 as usize) * s1) % es1.evals.len()]
                            + es2.evals[(scale2 * i + (d2 as usize) * s2) % es2.evals.len()]
                    })
                    .collect();

                Evals {
                    domain: res_domain.0,
                    evals: Evaluations::<F, D<F>>::from_vec_and_domain(v, res_domain.1),
                }
            }
        }
    }

    fn sub<'b, 'c>(
        self,
        other: EvalResult<'b, F>,
        res_domain: (Domain, D<F>),
    ) -> EvalResult<'c, F> {
        use EvalResult::*;
        match (self, other) {
            (Constant(x), Constant(y)) => Constant(x - y),
            (Evals { domain, mut evals }, Constant(x)) => {
                evals.evals.par_iter_mut().for_each(|e| *e -= x);
                Evals { domain, evals }
            }
            (Constant(x), Evals { domain, mut evals }) => {
                evals.evals.par_iter_mut().for_each(|e| *e = x - *e);
                Evals { domain, evals }
            }
            (
                SubEvals {
                    evals,
                    domain: d,
                    shift: s,
                },
                Constant(x),
            ) => {
                let scale = (d as usize) / (res_domain.0 as usize);
                assert!(scale != 0);
                EvalResult::init(res_domain, |i| {
                    evals.evals[(scale * i + (d as usize) * s) % evals.evals.len()] - x
                })
            }
            (
                Constant(x),
                SubEvals {
                    evals,
                    domain: d,
                    shift: s,
                },
            ) => {
                let scale = (d as usize) / (res_domain.0 as usize);
                assert!(scale != 0);
                EvalResult::init(res_domain, |i| {
                    x - evals.evals[(scale * i + (d as usize) * s) % evals.evals.len()]
                })
            }
            (
                Evals {
                    domain: d1,
                    evals: mut es1,
                },
                Evals {
                    domain: d2,
                    evals: es2,
                },
            ) => {
                assert_eq!(d1, d2);
                es1 -= &es2;
                Evals {
                    domain: d1,
                    evals: es1,
                }
            }
            (
                SubEvals {
                    domain: d_sub,
                    shift: s,
                    evals: es_sub,
                },
                Evals {
                    domain: d,
                    mut evals,
                },
            ) => {
                let scale = (d_sub as usize) / (d as usize);
                assert!(scale != 0);
                evals.evals.par_iter_mut().enumerate().for_each(|(i, e)| {
                    *e = es_sub.evals[(scale * i + (d_sub as usize) * s) % es_sub.evals.len()] - *e;
                });
                Evals { evals, domain: d }
            }
            (
                Evals {
                    domain: d,
                    mut evals,
                },
                SubEvals {
                    domain: d_sub,
                    shift: s,
                    evals: es_sub,
                },
            ) => {
                let scale = (d_sub as usize) / (d as usize);
                assert!(scale != 0);
                evals.evals.par_iter_mut().enumerate().for_each(|(i, e)| {
                    *e -= es_sub.evals[(scale * i + (d_sub as usize) * s) % es_sub.evals.len()];
                });
                Evals { evals, domain: d }
            }
            (
                SubEvals {
                    domain: d1,
                    shift: s1,
                    evals: es1,
                },
                SubEvals {
                    domain: d2,
                    shift: s2,
                    evals: es2,
                },
            ) => {
                let scale1 = (d1 as usize) / (res_domain.0 as usize);
                assert!(scale1 != 0);
                let scale2 = (d2 as usize) / (res_domain.0 as usize);
                assert!(scale2 != 0);

                EvalResult::init(res_domain, |i| {
                    es1.evals[(scale1 * i + (d1 as usize) * s1) % es1.evals.len()]
                        - es2.evals[(scale2 * i + (d2 as usize) * s2) % es2.evals.len()]
                })
            }
        }
    }

    fn pow<'b>(self, d: u64, res_domain: (Domain, D<F>)) -> EvalResult<'b, F> {
        let mut acc = EvalResult::Constant(F::one());
        for i in (0..u64::BITS).rev() {
            acc = acc.square(res_domain);

            if (d >> i) & 1 == 1 {
                // TODO: Avoid the unnecessary cloning
                acc = acc.mul(self.clone(), res_domain)
            }
        }
        acc
    }

    fn square<'b>(self, res_domain: (Domain, D<F>)) -> EvalResult<'b, F> {
        use EvalResult::*;
        match self {
            Constant(x) => Constant(x.square()),
            Evals { domain, mut evals } => {
                evals.evals.par_iter_mut().for_each(|e| {
                    e.square_in_place();
                });
                Evals { domain, evals }
            }
            SubEvals {
                evals,
                domain: d,
                shift: s,
            } => {
                let scale = (d as usize) / (res_domain.0 as usize);
                assert!(scale != 0);
                EvalResult::init(res_domain, |i| {
                    evals.evals[(scale * i + (d as usize) * s) % evals.evals.len()].square()
                })
            }
        }
    }

    fn mul<'b, 'c>(
        self,
        other: EvalResult<'b, F>,
        res_domain: (Domain, D<F>),
    ) -> EvalResult<'c, F> {
        use EvalResult::*;
        match (self, other) {
            (Constant(x), Constant(y)) => Constant(x * y),
            (Evals { domain, mut evals }, Constant(x))
            | (Constant(x), Evals { domain, mut evals }) => {
                evals.evals.par_iter_mut().for_each(|e| *e *= x);
                Evals { domain, evals }
            }
            (
                SubEvals {
                    evals,
                    domain: d,
                    shift: s,
                },
                Constant(x),
            )
            | (
                Constant(x),
                SubEvals {
                    evals,
                    domain: d,
                    shift: s,
                },
            ) => {
                let scale = (d as usize) / (res_domain.0 as usize);
                assert!(scale != 0);
                EvalResult::init(res_domain, |i| {
                    x * evals.evals[(scale * i + (d as usize) * s) % evals.evals.len()]
                })
            }
            (
                Evals {
                    domain: d1,
                    evals: mut es1,
                },
                Evals {
                    domain: d2,
                    evals: es2,
                },
            ) => {
                assert_eq!(d1, d2);
                es1 *= &es2;
                Evals {
                    domain: d1,
                    evals: es1,
                }
            }
            (
                SubEvals {
                    domain: d_sub,
                    shift: s,
                    evals: es_sub,
                },
                Evals {
                    domain: d,
                    mut evals,
                },
            )
            | (
                Evals {
                    domain: d,
                    mut evals,
                },
                SubEvals {
                    domain: d_sub,
                    shift: s,
                    evals: es_sub,
                },
            ) => {
                let scale = (d_sub as usize) / (d as usize);
                assert!(scale != 0);
                evals.evals.par_iter_mut().enumerate().for_each(|(i, e)| {
                    *e *= es_sub.evals[(scale * i + (d_sub as usize) * s) % es_sub.evals.len()];
                });
                Evals { evals, domain: d }
            }
            (
                SubEvals {
                    domain: d1,
                    shift: s1,
                    evals: es1,
                },
                SubEvals {
                    domain: d2,
                    shift: s2,
                    evals: es2,
                },
            ) => {
                let scale1 = (d1 as usize) / (res_domain.0 as usize);
                assert!(scale1 != 0);
                let scale2 = (d2 as usize) / (res_domain.0 as usize);
                assert!(scale2 != 0);

                EvalResult::init(res_domain, |i| {
                    es1.evals[(scale1 * i + (d1 as usize) * s1) % es1.evals.len()]
                        * es2.evals[(scale2 * i + (d2 as usize) * s2) % es2.evals.len()]
                })
            }
        }
    }
}

fn get_domain<F: FftField>(d: Domain, env: &Environment<F>) -> D<F> {
    match d {
        Domain::D1 => env.domain.d1,
        Domain::D2 => env.domain.d2,
        Domain::D4 => env.domain.d4,
        Domain::D8 => env.domain.d8,
    }
}

impl<F: Field> Expr<ConstantExpr<F>> {
    /// Convenience function for constructing expressions from literal
    /// field elements.
    pub fn literal(x: F) -> Self {
        Expr::Constant(ConstantExpr::Literal(x))
    }

    /// Combines multiple constraints `[c0, ..., cn]` into a single constraint
    /// `alpha^alpha0 * c0 + alpha^{alpha0 + 1} * c1 + ... + alpha^{alpha0 + n} * cn`.
    pub fn combine_constraints(alphas: impl Iterator<Item = u32>, cs: Vec<Self>) -> Self {
        let zero = Expr::<ConstantExpr<F>>::zero();
        cs.into_iter()
            .zip_eq(alphas)
            .map(|(c, i)| Expr::Constant(ConstantExpr::Alpha.pow(i as u64)) * c)
            .fold(zero, |acc, x| acc + x)
    }
}

impl<F: FftField> Expr<ConstantExpr<F>> {
    /// Compile an expression to an RPN expression.
    pub fn to_polish(&self) -> Vec<PolishToken<F>> {
        let mut res = vec![];
        let mut cache = HashMap::new();
        self.to_polish_(&mut cache, &mut res);
        res
    }

    fn to_polish_(&self, cache: &mut HashMap<CacheId, usize>, res: &mut Vec<PolishToken<F>>) {
        match self {
            Expr::Double(x) => {
                x.to_polish_(cache, res);
                res.push(PolishToken::Dup);
                res.push(PolishToken::Add);
            }
            Expr::Square(x) => {
                x.to_polish_(cache, res);
                res.push(PolishToken::Dup);
                res.push(PolishToken::Mul);
            }
            Expr::Pow(x, d) => {
                x.to_polish_(cache, res);
                res.push(PolishToken::Pow(*d))
            }
            Expr::Constant(c) => {
                c.to_polish_(res);
            }
            Expr::Cell(v) => res.push(PolishToken::Cell(*v)),
            Expr::VanishesOnLast4Rows => {
                res.push(PolishToken::VanishesOnLast4Rows);
            }
            Expr::UnnormalizedLagrangeBasis(i) => {
                res.push(PolishToken::UnnormalizedLagrangeBasis(*i));
            }
            Expr::BinOp(op, x, y) => {
                x.to_polish_(cache, res);
                y.to_polish_(cache, res);
                res.push(op.to_polish());
            }
            Expr::Cache(id, e) => {
                match cache.get(id) {
                    Some(pos) =>
                    // Already computed and stored this.
                    {
                        res.push(PolishToken::Load(*pos))
                    }
                    None => {
                        // Haven't computed this yet. Compute it, then store it.
                        e.to_polish_(cache, res);
                        res.push(PolishToken::Store);
                        cache.insert(*id, cache.len());
                    }
                }
            }
        }
    }

    /// The expression `beta`.
    pub fn beta() -> Self {
        Expr::Constant(ConstantExpr::Beta)
    }

    fn evaluate_constants_(&self, c: &Constants<F>) -> Expr<F> {
        use Expr::*;
        // TODO: Use cache
        match self {
            Double(x) => x.evaluate_constants_(c).double(),
            Pow(x, d) => x.evaluate_constants_(c).pow(*d),
            Square(x) => x.evaluate_constants_(c).square(),
            Constant(x) => Constant(x.value(c)),
            Cell(v) => Cell(*v),
            VanishesOnLast4Rows => VanishesOnLast4Rows,
            UnnormalizedLagrangeBasis(i) => UnnormalizedLagrangeBasis(*i),
            BinOp(Op2::Add, x, y) => x.evaluate_constants_(c) + y.evaluate_constants_(c),
            BinOp(Op2::Mul, x, y) => x.evaluate_constants_(c) * y.evaluate_constants_(c),
            BinOp(Op2::Sub, x, y) => x.evaluate_constants_(c) - y.evaluate_constants_(c),
            Cache(id, e) => Cache(*id, Box::new(e.evaluate_constants_(c))),
        }
    }

    /// Evaluate an expression as a field element against an environment.
    pub fn evaluate(
        &self,
        d: D<F>,
        pt: F,
        evals: &[ProofEvaluations<F>],
        env: &Environment<F>,
    ) -> Result<F, ExprError> {
        self.evaluate_(d, pt, evals, &env.constants)
    }

    /// Evaluate an expression as a field element against the constants.
    pub fn evaluate_(
        &self,
        d: D<F>,
        pt: F,
        evals: &[ProofEvaluations<F>],
        c: &Constants<F>,
    ) -> Result<F, ExprError> {
        use Expr::*;
        match self {
            Double(x) => x.evaluate_(d, pt, evals, c).map(|x| x.double()),
            Constant(x) => Ok(x.value(c)),
            Pow(x, p) => Ok(x.evaluate_(d, pt, evals, c)?.pow(&[*p as u64])),
            BinOp(Op2::Mul, x, y) => {
                let x = (*x).evaluate_(d, pt, evals, c)?;
                let y = (*y).evaluate_(d, pt, evals, c)?;
                Ok(x * y)
            }
            Square(x) => Ok(x.evaluate_(d, pt, evals, c)?.square()),
            BinOp(Op2::Add, x, y) => {
                let x = (*x).evaluate_(d, pt, evals, c)?;
                let y = (*y).evaluate_(d, pt, evals, c)?;
                Ok(x + y)
            }
            BinOp(Op2::Sub, x, y) => {
                let x = (*x).evaluate_(d, pt, evals, c)?;
                let y = (*y).evaluate_(d, pt, evals, c)?;
                Ok(x - y)
            }
            VanishesOnLast4Rows => Ok(eval_vanishes_on_last_4_rows(d, pt)),
            UnnormalizedLagrangeBasis(i) => Ok(unnormalized_lagrange_basis(&d, *i, &pt)),
            Cell(v) => v.evaluate(evals),
            Cache(_, e) => e.evaluate_(d, pt, evals, c),
        }
    }

    /// Evaluate the constant expressions in this expression down into field elements.
    pub fn evaluate_constants(&self, env: &Environment<F>) -> Expr<F> {
        self.evaluate_constants_(&env.constants)
    }

    /// Compute the polynomial corresponding to this expression, in evaluation form.
    pub fn evaluations<'a>(&self, env: &Environment<'a, F>) -> Evaluations<F, D<F>> {
        self.evaluate_constants(env).evaluations(env)
    }
}

enum Either<A, B> {
    Left(A),
    Right(B),
}

impl<F: FftField> Expr<F> {
    /// Evaluate an expression into a field element.
    pub fn evaluate(&self, d: D<F>, pt: F, evals: &[ProofEvaluations<F>]) -> Result<F, ExprError> {
        use Expr::*;
        match self {
            Constant(x) => Ok(*x),
            Pow(x, p) => Ok(x.evaluate(d, pt, evals)?.pow(&[*p as u64])),
            Double(x) => x.evaluate(d, pt, evals).map(|x| x.double()),
            Square(x) => x.evaluate(d, pt, evals).map(|x| x.square()),
            BinOp(Op2::Mul, x, y) => {
                let x = (*x).evaluate(d, pt, evals)?;
                let y = (*y).evaluate(d, pt, evals)?;
                Ok(x * y)
            }
            BinOp(Op2::Add, x, y) => {
                let x = (*x).evaluate(d, pt, evals)?;
                let y = (*y).evaluate(d, pt, evals)?;
                Ok(x + y)
            }
            BinOp(Op2::Sub, x, y) => {
                let x = (*x).evaluate(d, pt, evals)?;
                let y = (*y).evaluate(d, pt, evals)?;
                Ok(x - y)
            }
            VanishesOnLast4Rows => Ok(eval_vanishes_on_last_4_rows(d, pt)),
            UnnormalizedLagrangeBasis(i) => Ok(unnormalized_lagrange_basis(&d, *i, &pt)),
            Cell(v) => v.evaluate(evals),
            Cache(_, e) => e.evaluate(d, pt, evals),
        }
    }

    /// Compute the polynomial corresponding to this expression, in evaluation form.
    pub fn evaluations<'a>(&self, env: &Environment<'a, F>) -> Evaluations<F, D<F>> {
        let d1_size = env.domain.d1.size;
        let deg = self.degree(d1_size);
        let d = if deg <= d1_size {
            Domain::D1
        } else if deg <= 4 * d1_size {
            Domain::D4
        } else if deg <= 8 * d1_size {
            Domain::D8
        } else {
            panic!("constraint had degree {deg} > d8 ({})", 8 * d1_size);
        };

        let mut cache = HashMap::new();

        let evals = match self.evaluations_helper(&mut cache, d, env) {
            Either::Left(x) => x,
            Either::Right(id) => cache.get(&id).unwrap().clone(),
        };

        match evals {
            EvalResult::Evals { evals, domain } => {
                assert_eq!(domain, d);
                evals
            }
            EvalResult::Constant(x) => EvalResult::init_((d, get_domain(d, env)), |_| x),
            EvalResult::SubEvals {
                evals,
                domain: d_sub,
                shift: s,
            } => {
                let res_domain = get_domain(d, env);
                let scale = (d_sub as usize) / (d as usize);
                assert!(scale != 0);
                EvalResult::init_((d, res_domain), |i| {
                    evals.evals[(scale * i + (d_sub as usize) * s) % evals.evals.len()]
                })
            }
        }
    }

    fn evaluations_helper<'a, 'b>(
        &self,
        cache: &'b mut HashMap<CacheId, EvalResult<'a, F>>,
        d: Domain,
        env: &Environment<'a, F>,
    ) -> Either<EvalResult<'a, F>, CacheId>
    where
        'a: 'b,
    {
        let dom = (d, get_domain(d, env));

        let res: EvalResult<'a, F> = match self {
            Expr::Square(x) => match x.evaluations_helper(cache, d, env) {
                Either::Left(x) => x.square(dom),
                Either::Right(id) => id.get_from(cache).unwrap().square(dom),
            },
            Expr::Double(x) => {
                let x = x.evaluations_helper(cache, d, env);
                let res = match x {
                    Either::Left(x) => {
                        let x = match x {
                            EvalResult::Evals { domain, mut evals } => {
                                evals.evals.par_iter_mut().for_each(|x| {
                                    x.double_in_place();
                                });
                                return Either::Left(EvalResult::Evals { domain, evals });
                            }
                            x => x,
                        };
                        let xx = || match &x {
                            EvalResult::Constant(x) => EvalResult::Constant(*x),
                            EvalResult::SubEvals {
                                domain,
                                shift,
                                evals,
                            } => EvalResult::SubEvals {
                                domain: *domain,
                                shift: *shift,
                                evals,
                            },
                            EvalResult::Evals { domain, evals } => EvalResult::SubEvals {
                                domain: *domain,
                                shift: 0,
                                evals,
                            },
                        };
                        xx().add(xx(), dom)
                    }
                    Either::Right(id) => {
                        let x1 = id.get_from(cache).unwrap();
                        let x2 = id.get_from(cache).unwrap();
                        x1.add(x2, dom)
                    }
                };
                return Either::Left(res);
            }
            Expr::Cache(id, e) => match cache.get(id) {
                Some(_) => return Either::Right(*id),
                None => {
                    match e.evaluations_helper(cache, d, env) {
                        Either::Left(es) => {
                            cache.insert(*id, es);
                        }
                        Either::Right(_) => {}
                    };
                    return Either::Right(*id);
                }
            },
            Expr::Pow(x, p) => {
                let x = x.evaluations_helper(cache, d, env);
                match x {
                    Either::Left(x) => x.pow(*p, (d, get_domain(d, env))),
                    Either::Right(id) => {
                        id.get_from(cache).unwrap().pow(*p, (d, get_domain(d, env)))
                    }
                }
            }
            Expr::VanishesOnLast4Rows => EvalResult::SubEvals {
                domain: Domain::D8,
                shift: 0,
                evals: env.vanishes_on_last_4_rows,
            },
            Expr::Constant(x) => EvalResult::Constant(*x),
            Expr::UnnormalizedLagrangeBasis(i) => EvalResult::Evals {
                domain: d,
                evals: unnormalized_lagrange_evals(env.l0_1, *i, d, env),
            },
            Expr::Cell(Variable { col, row }) => {
                let evals: &'a Evaluations<F, D<F>> = {
                    match env.get_column(col) {
                        None => return Either::Left(EvalResult::Constant(F::zero())),
                        Some(e) => e,
                    }
                };
                EvalResult::SubEvals {
                    domain: col.domain(),
                    shift: row.shift(),
                    evals,
                }
            }
            Expr::BinOp(op, e1, e2) => {
                let dom = (d, get_domain(d, env));
                let f = |x: EvalResult<F>, y: EvalResult<F>| match op {
                    Op2::Mul => x.mul(y, dom),
                    Op2::Add => x.add(y, dom),
                    Op2::Sub => x.sub(y, dom),
                };
                let e1 = e1.evaluations_helper(cache, d, env);
                let e2 = e2.evaluations_helper(cache, d, env);
                use Either::*;
                match (e1, e2) {
                    (Left(e1), Left(e2)) => f(e1, e2),
                    (Right(id1), Left(e2)) => f(id1.get_from(cache).unwrap(), e2),
                    (Left(e1), Right(id2)) => f(e1, id2.get_from(cache).unwrap()),
                    (Right(id1), Right(id2)) => {
                        f(id1.get_from(cache).unwrap(), id2.get_from(cache).unwrap())
                    }
                }
            }
        };
        Either::Left(res)
    }
}

#[derive(Clone, Debug, Serialize, Deserialize)]
/// A "linearization", which is linear combination with `E` coefficients of
/// columns.
pub struct Linearization<E> {
    pub constant_term: E,
    pub index_terms: Vec<(Column, E)>,
}

impl<E: Default> Default for Linearization<E> {
    fn default() -> Self {
        Linearization {
            constant_term: E::default(),
            index_terms: vec![],
        }
    }
}

impl<A> Linearization<A> {
    /// Apply a function to all the coefficients in the linearization.
    pub fn map<B, F: Fn(&A) -> B>(&self, f: F) -> Linearization<B> {
        Linearization {
            constant_term: f(&self.constant_term),
            index_terms: self.index_terms.iter().map(|(c, x)| (*c, f(x))).collect(),
        }
    }
}

impl<F: FftField> Linearization<Expr<ConstantExpr<F>>> {
    /// Evaluate the constants in a linearization with `ConstantExpr<F>` coefficients down
    /// to literal field elements.
    pub fn evaluate_constants(&self, env: &Environment<F>) -> Linearization<Expr<F>> {
        self.map(|e| e.evaluate_constants(env))
    }
}

impl<F: FftField> Linearization<Vec<PolishToken<F>>> {
    /// Given a linearization and an environment, compute the polynomial corresponding to the
    /// linearization, in evaluation form.
    pub fn to_polynomial(
        &self,
        env: &Environment<F>,
        pt: F,
        evals: &[ProofEvaluations<F>],
    ) -> (F, DensePolynomial<F>) {
        let cs = &env.constants;
        let n = env.domain.d1.size();
        let mut res = vec![F::zero(); n];
        self.index_terms.iter().for_each(|(idx, c)| {
            let c = PolishToken::evaluate(c, env.domain.d1, pt, evals, cs).unwrap();
            let e = env
                .get_column(idx)
                .unwrap_or_else(|| panic!("Index polynomial {:?} not found", idx));
            let scale = e.evals.len() / n;
            res.par_iter_mut()
                .enumerate()
                .for_each(|(i, r)| *r += c * e.evals[scale * i]);
        });
        let p = Evaluations::<F, D<F>>::from_vec_and_domain(res, env.domain.d1).interpolate();
        (
            PolishToken::evaluate(&self.constant_term, env.domain.d1, pt, evals, cs).unwrap(),
            p,
        )
    }
}

impl<F: FftField> Linearization<Expr<ConstantExpr<F>>> {
    /// Given a linearization and an environment, compute the polynomial corresponding to the
    /// linearization, in evaluation form.
    pub fn to_polynomial(
        &self,
        env: &Environment<F>,
        pt: F,
        evals: &[ProofEvaluations<F>],
    ) -> (F, DensePolynomial<F>) {
        let cs = &env.constants;
        let n = env.domain.d1.size();
        let mut res = vec![F::zero(); n];
        self.index_terms.iter().for_each(|(idx, c)| {
            let c = c.evaluate_(env.domain.d1, pt, evals, cs).unwrap();
            let e = env
                .get_column(idx)
                .unwrap_or_else(|| panic!("Index polynomial {:?} not found", idx));
            let scale = e.evals.len() / n;
            res.par_iter_mut()
                .enumerate()
                .for_each(|(i, r)| *r += c * e.evals[scale * i])
        });
        let p = Evaluations::<F, D<F>>::from_vec_and_domain(res, env.domain.d1).interpolate();
        (
            self.constant_term
                .evaluate_(env.domain.d1, pt, evals, cs)
                .unwrap(),
            p,
        )
    }
}

impl<F: One> Expr<F> {
    /// Exponentiate an expression
    #[must_use]
    pub fn pow(self, p: u64) -> Self {
        use Expr::*;
        if p == 0 {
            return Constant(F::one());
        }
        Pow(Box::new(self), p)
    }
}

type Monomials<F> = HashMap<Vec<Variable>, Expr<F>>;

fn mul_monomials<F: Neg<Output = F> + Clone + One + Zero + PartialEq>(
    e1: &Monomials<F>,
    e2: &Monomials<F>,
) -> Monomials<F> {
    let mut res: HashMap<_, Expr<F>> = HashMap::new();
    for (m1, c1) in e1.iter() {
        for (m2, c2) in e2.iter() {
            let mut m = m1.clone();
            m.extend(m2);
            m.sort();
            let c1c2 = c1.clone() * c2.clone();
            let v = res.entry(m).or_insert_with(Expr::<F>::zero);
            *v = v.clone() + c1c2;
        }
    }
    res
}

impl<F: Neg<Output = F> + Clone + One + Zero + PartialEq> Expr<F> {
    // TODO: This function (which takes linear time)
    // is called repeatedly in monomials, yielding quadratic behavior for
    // that function. It's ok for now as we only call that function once on
    // a small input when producing the verification key.
    fn is_constant(&self, evaluated: &HashSet<Column>) -> bool {
        use Expr::*;
        match self {
            Pow(x, _) => x.is_constant(evaluated),
            Square(x) => x.is_constant(evaluated),
            Constant(_) => true,
            Cell(v) => evaluated.contains(&v.col),
            Double(x) => x.is_constant(evaluated),
            BinOp(_, x, y) => x.is_constant(evaluated) && y.is_constant(evaluated),
            VanishesOnLast4Rows => true,
            UnnormalizedLagrangeBasis(_) => true,
            Cache(_, x) => x.is_constant(evaluated),
        }
    }

    fn monomials(&self, ev: &HashSet<Column>) -> HashMap<Vec<Variable>, Expr<F>> {
        let sing = |v: Vec<Variable>, c: Expr<F>| {
            let mut h = HashMap::new();
            h.insert(v, c);
            h
        };
        let constant = |e: Expr<F>| sing(vec![], e);
        use Expr::*;

        if self.is_constant(ev) {
            return constant(self.clone());
        }

        match self {
            Pow(x, d) => {
                // Run the multiplication logic with square and multiply
                let mut acc = sing(vec![], Expr::<F>::one());
                let mut acc_is_one = true;
                let x = x.monomials(ev);

                for i in (0..u64::BITS).rev() {
                    if !acc_is_one {
                        let acc2 = mul_monomials(&acc, &acc);
                        acc = acc2;
                    }

                    if (d >> i) & 1 == 1 {
                        let res = mul_monomials(&acc, &x);
                        acc = res;
                        acc_is_one = false;
                    }
                }
                acc
            }
            Double(e) => {
                HashMap::from_iter(e.monomials(ev).into_iter().map(|(m, c)| (m, c.double())))
            }
            Cache(_, e) => e.monomials(ev),
            UnnormalizedLagrangeBasis(i) => constant(UnnormalizedLagrangeBasis(*i)),
            VanishesOnLast4Rows => constant(VanishesOnLast4Rows),
            Constant(c) => constant(Constant(c.clone())),
            Cell(var) => sing(vec![*var], Constant(F::one())),
            BinOp(Op2::Add, e1, e2) => {
                let mut res = e1.monomials(ev);
                for (m, c) in e2.monomials(ev) {
                    let v = match res.remove(&m) {
                        None => c,
                        Some(v) => v + c,
                    };
                    res.insert(m, v);
                }
                res
            }
            BinOp(Op2::Sub, e1, e2) => {
                let mut res = e1.monomials(ev);
                for (m, c) in e2.monomials(ev) {
                    let v = match res.remove(&m) {
                        None => -c, // Expr::constant(F::one()) * c,
                        Some(v) => v - c,
                    };
                    res.insert(m, v);
                }
                res
            }
            BinOp(Op2::Mul, e1, e2) => {
                let e1 = e1.monomials(ev);
                let e2 = e2.monomials(ev);
                mul_monomials(&e1, &e2)
            }
            Square(x) => {
                let x = x.monomials(ev);
                mul_monomials(&x, &x)
            }
        }
    }

    /// There is an optimization in PLONK called "linearization" in which a certain
    /// polynomial is expressed as a linear combination of other polynomials in order
    /// to reduce the number of evaluations needed in the IOP (by relying on the homomorphic
    /// property of the polynomial commitments used.)
    ///
    /// The function performs this "linearization", which we now describe in some detail.
    ///
    /// In mathematical language, an expression `e: Expr<F>`
    /// is an element of the polynomial ring `F[V]`, where `V` is a set of variables.
    ///
    /// Given a subset `V_0` of `V` (and letting `V_1 = V \setminus V_0`), there is a map
    /// `factor_{V_0}: F[V] -> (F[V_1])[V_0]`. That is, polynomials with `F` coefficients in the variables `V = V_0 \cup V_1`
    /// are the same thing as polynomials with `F[V_1]` coefficients in variables `V_0`.
    ///
    /// There is also a function
    /// `lin_or_err : (F[V_1])[V_0] -> Result<Vec<(V_0, F[V_2])>, &str>`
    ///
    /// which checks if the given input is in fact a degree 1 polynomial in the variables `V_0`
    /// (i.e., a linear combination of `V_0` elements with `F[V_1]` coefficients)
    /// returning this linear combination if so.
    ///
    /// Given an expression `e` and set of columns `C_0`, letting
    /// `V_0 = { Variable { col: c, row: r } | c in C_0, r in { Curr, Next } }`,
    /// this function computes `lin_or_err(factor_{V_0}(e))`, although it does not
    /// compute it in that way. Instead, it computes it by reducing the expression into
    /// a sum of monomials with `F` coefficients, and then factors the monomials.
    pub fn linearize(
        &self,
        evaluated: HashSet<Column>,
    ) -> Result<Linearization<Expr<F>>, ExprError> {
        let mut res: HashMap<Column, Expr<F>> = HashMap::new();
        let mut constant_term: Expr<F> = Self::zero();
        let monomials = self.monomials(&evaluated);

        for (m, c) in monomials {
            let (evaluated, mut unevaluated): (Vec<_>, _) =
                m.into_iter().partition(|v| evaluated.contains(&v.col));
            let c = evaluated.into_iter().fold(c, |acc, v| acc * Expr::Cell(v));
            if unevaluated.is_empty() {
                constant_term += c;
            } else if unevaluated.len() == 1 {
                let var = unevaluated.remove(0);
                match var.row {
                    Next => {
                        return Err(ExprError::MissingEvaluation(var.col, var.row));
                    }
                    Curr => {
                        let e = match res.remove(&var.col) {
                            Some(v) => v + c,
                            None => c,
                        };
                        res.insert(var.col, e);
                        // This code used to be
                        //
                        // let v = res.entry(var.col).or_insert(0.into());
                        // *v = v.clone() + c
                        //
                        // but calling clone made it extremely slow, so I replaced it
                        // with the above that moves v out of the map with .remove and
                        // into v + c.
                        //
                        // I'm not sure if there's a way to do it with the HashMap API
                        // without calling remove.
                    }
                }
            } else {
                return Err(ExprError::FailedLinearization);
            }
        }
        Ok(Linearization {
            constant_term,
            index_terms: res.into_iter().collect(),
        })
    }
}

// Trait implementations

impl<F: Field> Zero for ConstantExpr<F> {
    fn zero() -> Self {
        ConstantExpr::Literal(F::zero())
    }

    fn is_zero(&self) -> bool {
        match self {
            ConstantExpr::Literal(x) => x.is_zero(),
            _ => false,
        }
    }
}

impl<F: Field> One for ConstantExpr<F> {
    fn one() -> Self {
        ConstantExpr::Literal(F::one())
    }

    fn is_one(&self) -> bool {
        match self {
            ConstantExpr::Literal(x) => x.is_one(),
            _ => false,
        }
    }
}

impl<F: One + Neg<Output = F>> Neg for ConstantExpr<F> {
    type Output = ConstantExpr<F>;

    fn neg(self) -> ConstantExpr<F> {
        match self {
            ConstantExpr::Literal(x) => ConstantExpr::Literal(x.neg()),
            e => ConstantExpr::Mul(Box::new(ConstantExpr::Literal(F::one().neg())), Box::new(e)),
        }
    }
}

impl<F: Field> Add<ConstantExpr<F>> for ConstantExpr<F> {
    type Output = ConstantExpr<F>;
    fn add(self, other: Self) -> Self {
        use ConstantExpr::{Add, Literal};
        if self.is_zero() {
            return other;
        }
        if other.is_zero() {
            return self;
        }
        match (self, other) {
            (Literal(x), Literal(y)) => Literal(x + y),
            (x, y) => Add(Box::new(x), Box::new(y)),
        }
    }
}

impl<F: Field> Sub<ConstantExpr<F>> for ConstantExpr<F> {
    type Output = ConstantExpr<F>;
    fn sub(self, other: Self) -> Self {
        use ConstantExpr::{Literal, Sub};
        if other.is_zero() {
            return self;
        }
        match (self, other) {
            (Literal(x), Literal(y)) => Literal(x - y),
            (x, y) => Sub(Box::new(x), Box::new(y)),
        }
    }
}

impl<F: Field> Mul<ConstantExpr<F>> for ConstantExpr<F> {
    type Output = ConstantExpr<F>;
    fn mul(self, other: Self) -> Self {
        use ConstantExpr::{Literal, Mul};
        if self.is_one() {
            return other;
        }
        if other.is_one() {
            return self;
        }
        match (self, other) {
            (Literal(x), Literal(y)) => Literal(x * y),
            (x, y) => Mul(Box::new(x), Box::new(y)),
        }
    }
}

impl<F: Zero> Zero for Expr<F> {
    fn zero() -> Self {
        Expr::Constant(F::zero())
    }

    fn is_zero(&self) -> bool {
        match self {
            Expr::Constant(x) => x.is_zero(),
            _ => false,
        }
    }
}

impl<F: Zero + One + PartialEq> One for Expr<F> {
    fn one() -> Self {
        Expr::Constant(F::one())
    }

    fn is_one(&self) -> bool {
        match self {
            Expr::Constant(x) => x.is_one(),
            _ => false,
        }
    }
}

impl<F: One + Neg<Output = F>> Neg for Expr<F> {
    type Output = Expr<F>;

    fn neg(self) -> Expr<F> {
        match self {
            Expr::Constant(x) => Expr::Constant(x.neg()),
            e => Expr::BinOp(
                Op2::Mul,
                Box::new(Expr::Constant(F::one().neg())),
                Box::new(e),
            ),
        }
    }
}

impl<F: Zero> Add<Expr<F>> for Expr<F> {
    type Output = Expr<F>;
    fn add(self, other: Self) -> Self {
        if self.is_zero() {
            return other;
        }
        if other.is_zero() {
            return self;
        }
        Expr::BinOp(Op2::Add, Box::new(self), Box::new(other))
    }
}

impl<F: Zero + Clone> AddAssign<Expr<F>> for Expr<F> {
    fn add_assign(&mut self, other: Self) {
        if self.is_zero() {
            *self = other;
        } else if !other.is_zero() {
            *self = Expr::BinOp(Op2::Add, Box::new(self.clone()), Box::new(other));
        }
    }
}

impl<F: Zero + One + PartialEq> Mul<Expr<F>> for Expr<F> {
    type Output = Expr<F>;
    fn mul(self, other: Self) -> Self {
        if self.is_zero() || other.is_zero() {
            return Self::zero();
        }

        if self.is_one() {
            return other;
        }
        if other.is_one() {
            return self;
        }
        Expr::BinOp(Op2::Mul, Box::new(self), Box::new(other))
    }
}

impl<F> MulAssign<Expr<F>> for Expr<F>
where
    F: Zero + One + PartialEq + Clone,
{
    fn mul_assign(&mut self, other: Self) {
        if self.is_zero() || other.is_zero() {
            *self = Self::zero();
        } else if self.is_one() {
            *self = other;
        } else if !other.is_one() {
            *self = Expr::BinOp(Op2::Mul, Box::new(self.clone()), Box::new(other));
        }
    }
}

impl<F: Zero> Sub<Expr<F>> for Expr<F> {
    type Output = Expr<F>;
    fn sub(self, other: Self) -> Self {
        if other.is_zero() {
            return self;
        }
        Expr::BinOp(Op2::Sub, Box::new(self), Box::new(other))
    }
}

impl<F: Field> From<u64> for Expr<F> {
    fn from(x: u64) -> Self {
        Expr::Constant(F::from(x))
    }
}

impl<F: Field> From<u64> for Expr<ConstantExpr<F>> {
    fn from(x: u64) -> Self {
        Expr::Constant(ConstantExpr::Literal(F::from(x)))
    }
}

impl<F: Field> From<u64> for ConstantExpr<F> {
    fn from(x: u64) -> Self {
        ConstantExpr::Literal(F::from(x))
    }
}

impl<F: Field> Mul<F> for Expr<ConstantExpr<F>> {
    type Output = Expr<ConstantExpr<F>>;

    fn mul(self, y: F) -> Self::Output {
        Expr::Constant(ConstantExpr::Literal(y)) * self
    }
}

//
// Display
//

impl<F: PrimeField> ConstantExpr<F> {
    fn ocaml(&self) -> String {
        use ConstantExpr::*;
        match self {
            Alpha => "alpha".to_string(),
            Beta => "beta".to_string(),
            Gamma => "gamma".to_string(),
            JointCombiner => "joint_combiner".to_string(),
            EndoCoefficient => "endo_coefficient".to_string(),
            Mds { row, col } => format!("mds({row}, {col})"),
            ForeignFieldModulus(i) => format!("foreign_field_modulus({i})"),
            Literal(x) => format!("field(\"0x{}\")", x.into_repr()),
            Pow(x, n) => match x.as_ref() {
                Alpha => format!("alpha_pow({n})"),
                x => format!("pow({}, {n})", x.ocaml()),
            },
            Add(x, y) => format!("({} + {})", x.ocaml(), y.ocaml()),
            Mul(x, y) => format!("({} * {})", x.ocaml(), y.ocaml()),
            Sub(x, y) => format!("({} - {})", x.ocaml(), y.ocaml()),
        }
    }

    fn latex(&self) -> String {
        use ConstantExpr::*;
        match self {
            Alpha => "\\alpha".to_string(),
            Beta => "\\beta".to_string(),
            Gamma => "\\gamma".to_string(),
            JointCombiner => "joint\\_combiner".to_string(),
            EndoCoefficient => "endo\\_coefficient".to_string(),
            Mds { row, col } => format!("mds({row}, {col})"),
            ForeignFieldModulus(i) => format!("foreign\\_field\\_modulus({i})"),
            Literal(x) => format!("\\mathbb{{F}}({})", x.into_repr().into()),
            Pow(x, n) => match x.as_ref() {
                Alpha => format!("\\alpha^{{{n}}}"),
                x => format!("{}^{n}", x.ocaml()),
            },
            Add(x, y) => format!("({} + {})", x.ocaml(), y.ocaml()),
            Mul(x, y) => format!("({} \\cdot {})", x.ocaml(), y.ocaml()),
            Sub(x, y) => format!("({} - {})", x.ocaml(), y.ocaml()),
        }
    }
}

impl<F> Expr<ConstantExpr<F>>
where
    F: PrimeField,
{
    /// Converts the expression in OCaml code
    pub fn ocaml_str(&self) -> String {
        let mut env = HashMap::new();
        let e = self.ocaml(&mut env);

        let mut env: Vec<_> = env.into_iter().collect();
        // HashMap deliberately uses an unstable order; here we sort to ensure that the output is
        // consistent when printing.
        env.sort_by(|(x, _), (y, _)| x.cmp(y));

        let mut res = String::new();
        for (k, v) in env {
            let rhs = v.ocaml_str();
            let cached = format!("let {} = {rhs} in ", k.var_name());
            res.push_str(&cached);
        }

        res.push_str(&e);
        res
    }

    /// Recursively print the expression,
    /// except for the cached expression that are stored in the `cache`.
    fn ocaml(&self, cache: &mut HashMap<CacheId, Expr<ConstantExpr<F>>>) -> String {
        use Expr::*;
        match self {
            Double(x) => format!("double({})", x.ocaml(cache)),
            Constant(x) => x.ocaml(),
            Cell(v) => format!("cell({})", v.ocaml()),
            UnnormalizedLagrangeBasis(i) => format!("unnormalized_lagrange_basis({})", *i),
            VanishesOnLast4Rows => "vanishes_on_last_4_rows".to_string(),
            BinOp(Op2::Add, x, y) => format!("({} + {})", x.ocaml(cache), y.ocaml(cache)),
            BinOp(Op2::Mul, x, y) => format!("({} * {})", x.ocaml(cache), y.ocaml(cache)),
            BinOp(Op2::Sub, x, y) => format!("({} - {})", x.ocaml(cache), y.ocaml(cache)),
            Pow(x, d) => format!("pow({}, {d})", x.ocaml(cache)),
            Square(x) => format!("square({})", x.ocaml(cache)),
            Cache(id, e) => {
                cache.insert(*id, e.as_ref().clone());
                id.var_name()
            }
        }
    }

    /// Converts the expression in LaTeX
    pub fn latex_str(&self) -> Vec<String> {
        let mut env = HashMap::new();
        let e = self.latex(&mut env);

        let mut env: Vec<_> = env.into_iter().collect();
        // HashMap deliberately uses an unstable order; here we sort to ensure that the output is
        // consistent when printing.
        env.sort_by(|(x, _), (y, _)| x.cmp(y));

        let mut res = vec![];
        for (k, v) in env {
            let mut rhs = v.latex_str();
            let last = rhs.pop().expect("returned an empty expression");
            res.push(format!("{} = {last}", k.latex_name()));
            res.extend(rhs);
        }
        res.push(e);
        res
    }

    fn latex(&self, cache: &mut HashMap<CacheId, Expr<ConstantExpr<F>>>) -> String {
        use Expr::*;
        match self {
            Double(x) => format!("2 ({})", x.latex(cache)),
            Constant(x) => x.latex(),
            Cell(v) => v.latex(),
            UnnormalizedLagrangeBasis(i) => format!("unnormalized\\_lagrange\\_basis({})", *i),
            VanishesOnLast4Rows => "vanishes\\_on\\_last\\_4\\_rows".to_string(),
            BinOp(Op2::Add, x, y) => format!("({} + {})", x.latex(cache), y.latex(cache)),
            BinOp(Op2::Mul, x, y) => format!("({} \\cdot {})", x.latex(cache), y.latex(cache)),
            BinOp(Op2::Sub, x, y) => format!("({} - {})", x.latex(cache), y.latex(cache)),
            Pow(x, d) => format!("{}^{{{d}}}", x.latex(cache)),
            Square(x) => format!("({})^2", x.latex(cache)),
            Cache(id, e) => {
                cache.insert(*id, e.as_ref().clone());
                id.latex_name()
            }
        }
    }
}

//
// Constraints
//

/// A number of useful constraints
pub mod constraints {
    use crate::circuits::argument::ArgumentData;

    use super::*;

    /// This trait defines a common arithmetic operations interface
    /// that can be used by constraints.  It allows us to reuse
    /// constraint code for witness computation.
    pub trait ExprOps<F>:
        std::ops::Add<Output = Self>
        + std::ops::Sub<Output = Self>
        + std::ops::Neg<Output = Self>
        + std::ops::Mul<Output = Self>
        + std::ops::AddAssign<Self>
        + std::ops::MulAssign<Self>
        + Clone
        + Zero
        + One
        + From<u64>
    // Add more as necessary
    where
        Self: std::marker::Sized,
    {
        /// Double the value
        fn double(&self) -> Self;

        /// Compute the square of this value
        fn square(&self) -> Self;

        /// Raise the value to the given power
        fn pow(&self, p: u64) -> Self;
<<<<<<< HEAD
    }

    impl<F: Field> ArithmeticOps for Expr<ConstantExpr<F>> {
        fn double(&self) -> Self {
            Expr::double(self.clone())
        }
        fn square(&self) -> Self {
            Expr::square(self.clone())
        }
        fn pow(&self, p: u64) -> Self {
            Expr::pow(self.clone(), p)
        }
    }

    impl<F: Field> ArithmeticOps for F {
        fn double(&self) -> Self {
            *self * F::from(2u64)
        }
        fn square(&self) -> Self {
            *self * *self
        }
        fn pow(&self, p: u64) -> Self {
            self.pow([p])
        }
=======

        /// Constrain to boolean
        fn boolean(&self) -> Self;

        /// Create a literal
        fn literal(x: F) -> Self;

        // Witness variable
        fn witness(row: CurrOrNext, col: usize, env: Option<&ArgumentData<F>>) -> Self;

        /// Coefficient
        fn coeff(col: usize, env: Option<&ArgumentData<F>>) -> Self;

        /// Create a constant
        fn constant(expr: ConstantExpr<F>, env: Option<&ArgumentData<F>>) -> Self;

        /// Cache item
        fn cache(&self, cache: &mut Cache) -> Self;
    }

    impl<F: Field> ExprOps<F> for Expr<ConstantExpr<F>> {
        fn double(&self) -> Self {
            Expr::double(self.clone())
        }

        fn square(&self) -> Self {
            Expr::square(self.clone())
        }

        fn pow(&self, p: u64) -> Self {
            Expr::pow(self.clone(), p)
        }

        fn boolean(&self) -> Self {
            constraints::boolean(self)
        }

        fn literal(x: F) -> Self {
            Expr::Constant(ConstantExpr::Literal(x))
        }

        fn witness(row: CurrOrNext, col: usize, _: Option<&ArgumentData<F>>) -> Self {
            witness(col, row)
        }

        fn coeff(col: usize, _: Option<&ArgumentData<F>>) -> Self {
            coeff(col)
        }

        fn constant(expr: ConstantExpr<F>, _: Option<&ArgumentData<F>>) -> Self {
            Expr::Constant(expr)
        }

        fn cache(&self, cache: &mut Cache) -> Self {
            Expr::Cache(cache.next_id(), Box::new(self.clone()))
        }
    }

    impl<F: Field> ExprOps<F> for F {
        fn double(&self) -> Self {
            *self * F::from(2u64)
        }

        fn square(&self) -> Self {
            *self * *self
        }

        fn pow(&self, p: u64) -> Self {
            self.pow([p])
        }

        fn boolean(&self) -> Self {
            constraints::boolean(self)
        }

        fn literal(x: F) -> Self {
            x
        }

        fn witness(row: CurrOrNext, col: usize, env: Option<&ArgumentData<F>>) -> Self {
            match env {
                Some(data) => data.witness[(row, col)],
                None => panic!("Missing witness"),
            }
        }

        fn coeff(col: usize, env: Option<&ArgumentData<F>>) -> Self {
            match env {
                Some(data) => data.coeffs[col],
                None => panic!("Missing coefficients"),
            }
        }

        fn constant(expr: ConstantExpr<F>, env: Option<&ArgumentData<F>>) -> Self {
            match env {
                Some(data) => expr.value(&data.constants),
                None => panic!("Missing constants"),
            }
        }

        fn cache(&self, _: &mut Cache) -> Self {
            *self
        }
>>>>>>> 86f75976
    }

    /// Creates a constraint to enforce that b is either 0 or 1.
    pub fn boolean<F: Field, T: ExprOps<F>>(b: &T) -> T {
        b.square() - b.clone()
    }

    /// Crumb constraint for 2-bit value x
    pub fn crumb<F: Field, T: ExprOps<F>>(x: &T) -> T {
        // Assert x \in [0,3] i.e. assert x*(x - 1)*(x - 2)*(x - 3) == 0
        x.clone()
            * (x.clone() - 1u64.into())
            * (x.clone() - 2u64.into())
            * (x.clone() - 3u64.into())
    }
}

//
// Helpers
//

/// An alias for the intended usage of the expression type in constructing constraints.
pub type E<F> = Expr<ConstantExpr<F>>;

/// Convenience function to create a constant as [Expr].
pub fn constant<F>(x: F) -> E<F> {
    Expr::Constant(ConstantExpr::Literal(x))
}

/// Helper function to quickly create an expression for a witness.
pub fn witness<F>(i: usize, row: CurrOrNext) -> E<F> {
    E::<F>::cell(Column::Witness(i), row)
}

/// Same as [witness] but for the current row.
pub fn witness_curr<F>(i: usize) -> E<F> {
    witness(i, CurrOrNext::Curr)
}

/// Same as [witness] but for the next row.
pub fn witness_next<F>(i: usize) -> E<F> {
    witness(i, CurrOrNext::Next)
}

/// Handy function to quickly create an expression for a gate.
pub fn index<F>(g: GateType) -> E<F> {
    E::<F>::cell(Column::Index(g), CurrOrNext::Curr)
}

pub fn coeff<F>(i: usize) -> E<F> {
    E::<F>::cell(Column::Coefficient(i), CurrOrNext::Curr)
}

/// You can import this module like `use kimchi::circuits::expr::prologue::*` to obtain a number of handy aliases and helpers
pub mod prologue {
    pub use super::{coeff, constant, index, witness, witness_curr, witness_next, E};
}

#[cfg(test)]
pub mod test {
    use super::*;
    use crate::{
        circuits::{
            constraints::ConstraintSystem,
            expr::constraints::ExprOps,
            gate::CircuitGate,
            polynomials::{generic::GenericGateSpec, permutation::ZK_ROWS},
            wires::Wire,
        },
        curve::KimchiCurve,
    };
    use ark_ff::UniformRand;
    use mina_curves::pasta::fp::Fp;
    use mina_curves::pasta::vesta::Vesta;
    use rand::{prelude::StdRng, SeedableRng};
    use std::array;

    #[test]
    #[should_panic]
    fn test_failed_linearize() {
        // w0 * w1
        let mut expr: E<Fp> = E::zero();
        expr += witness_curr(0);
        expr *= witness_curr(1);

        // since none of w0 or w1 is evaluated this should panic
        let evaluated = HashSet::new();
        expr.linearize(evaluated).unwrap();
    }

    #[test]
    #[should_panic]
    fn test_degree_tracking() {
        // The selector CompleteAdd has degree n-1 (so can be tracked with n evaluations in the domain d1 of size n).
        // Raising a polynomial of degree n-1 to the power 8 makes it degree 8*(n-1) (and so it needs `8(n-1) + 1` evaluations).
        // Since `d8` is of size `8n`, we are still good with that many evaluations to track the new polynomial.
        // Raising it to the power 9 pushes us out of the domain d8, which will panic.
        let mut expr: E<Fp> = E::zero();
        expr += index(GateType::CompleteAdd);
        let expr = expr.pow(9);

        // create a dummy env
        let one = Fp::from(1u32);
        let mut gates = vec![];
        gates.push(CircuitGate::create_generic_gadget(
            Wire::new(0),
            GenericGateSpec::Const(1u32.into()),
            None,
        ));
        gates.push(CircuitGate::create_generic_gadget(
            Wire::new(1),
            GenericGateSpec::Const(1u32.into()),
            None,
        ));
        let constraint_system = ConstraintSystem::fp_for_testing(gates);

        let witness_cols: [_; COLUMNS] = array::from_fn(|_| DensePolynomial::zero());
        let permutation = DensePolynomial::zero();
        let domain_evals = constraint_system.evaluate(&witness_cols, &permutation);

        let env = Environment {
            constants: Constants {
                alpha: one,
                beta: one,
                gamma: one,
                joint_combiner: None,
                endo_coefficient: one,
                mds: &Vesta::sponge_params().mds,
                foreign_field_modulus: None,
            },
            witness: &domain_evals.d8.this.w,
            coefficient: &constraint_system.coefficients8,
            vanishes_on_last_4_rows: &constraint_system.precomputations().vanishes_on_last_4_rows,
            z: &domain_evals.d8.this.z,
            l0_1: l0_1(constraint_system.domain.d1),
            domain: constraint_system.domain,
            index: HashMap::new(),
            lookup: None,
        };

        // this should panic as we don't have a domain large enough
        expr.evaluations(&env);
    }

    #[test]
    fn test_unnormalized_lagrange_basis() {
        let domain = EvaluationDomains::<Fp>::create(2usize.pow(10) + ZK_ROWS as usize)
            .expect("failed to create evaluation domain");
        let rng = &mut StdRng::from_seed([17u8; 32]);

        // Check that both ways of computing lagrange basis give the same result
        let d1_size: i32 = domain.d1.size().try_into().expect("domain size too big");
        for i in 1..d1_size {
            let pt = Fp::rand(rng);
            assert_eq!(
                unnormalized_lagrange_basis(&domain.d1, d1_size - i, &pt),
                unnormalized_lagrange_basis(&domain.d1, -i, &pt)
            );
        }
    }

    #[test]
    fn test_arithmetic_ops() {
        fn test_1<F: Field, T: ExprOps<F>>() -> T {
            T::zero() + T::one()
        }
        assert_eq!(test_1::<Fp, E<Fp>>(), E::zero() + E::one());
        assert_eq!(test_1::<Fp, Fp>(), Fp::one());

        fn test_2<F: Field, T: ExprOps<F>>() -> T {
            T::one() + T::one()
        }
        assert_eq!(test_2::<Fp, E<Fp>>(), E::one() + E::one());
        assert_eq!(test_2::<Fp, Fp>(), Fp::from(2u64));

        fn test_3<F: Field, T: ExprOps<F>>(x: T) -> T {
            T::from(2u64) * x
        }
        assert_eq!(
            test_3::<Fp, E<Fp>>(E::from(3u64)),
            E::from(2u64) * E::from(3u64)
        );
        assert_eq!(test_3(Fp::from(3u64)), Fp::from(6u64));

        fn test_4<F: Field, T: ExprOps<F>>(x: T) -> T {
            x.clone() * (x.square() + T::from(7u64))
        }
        assert_eq!(
            test_4::<Fp, E<Fp>>(E::from(5u64)),
            E::from(5u64) * (Expr::square(E::from(5u64)) + E::from(7u64))
        );
        assert_eq!(test_4::<Fp, Fp>(Fp::from(5u64)), Fp::from(160u64));
    }
}<|MERGE_RESOLUTION|>--- conflicted
+++ resolved
@@ -2185,32 +2185,6 @@
 
         /// Raise the value to the given power
         fn pow(&self, p: u64) -> Self;
-<<<<<<< HEAD
-    }
-
-    impl<F: Field> ArithmeticOps for Expr<ConstantExpr<F>> {
-        fn double(&self) -> Self {
-            Expr::double(self.clone())
-        }
-        fn square(&self) -> Self {
-            Expr::square(self.clone())
-        }
-        fn pow(&self, p: u64) -> Self {
-            Expr::pow(self.clone(), p)
-        }
-    }
-
-    impl<F: Field> ArithmeticOps for F {
-        fn double(&self) -> Self {
-            *self * F::from(2u64)
-        }
-        fn square(&self) -> Self {
-            *self * *self
-        }
-        fn pow(&self, p: u64) -> Self {
-            self.pow([p])
-        }
-=======
 
         /// Constrain to boolean
         fn boolean(&self) -> Self;
@@ -2314,7 +2288,6 @@
         fn cache(&self, _: &mut Cache) -> Self {
             *self
         }
->>>>>>> 86f75976
     }
 
     /// Creates a constraint to enforce that b is either 0 or 1.
