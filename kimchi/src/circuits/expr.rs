use crate::{
    circuits::{
        domains::EvaluationDomains,
        gate::{CurrOrNext, GateType},
        lookup::{index::LookupSelectors, lookups::LookupPattern},
        polynomials::permutation::eval_vanishes_on_last_4_rows,
        wires::COLUMNS,
    },
    proof::ProofEvaluations,
};
use ark_ff::{FftField, Field, One, Zero};
use ark_poly::{
    univariate::DensePolynomial, EvaluationDomain, Evaluations, Radix2EvaluationDomain as D,
};
use itertools::Itertools;
<<<<<<< HEAD
use num_bigint::BigUint;
use o1_utils::ForeignElement;
=======
use o1_utils::FieldHelpers;
>>>>>>> b5da8a09
use rayon::prelude::*;
use serde::{Deserialize, Serialize};
use std::ops::{Add, AddAssign, Mul, Neg, Sub};
use std::{
    collections::{HashMap, HashSet},
    ops::MulAssign,
};
use std::{fmt, iter::FromIterator};
use thiserror::Error;
use CurrOrNext::{Curr, Next};

use self::constraints::ExprOps;

#[derive(Debug, Error)]
pub enum ExprError {
    #[error("Empty stack")]
    EmptyStack,

    #[error("Lookup should not have been used")]
    LookupShouldNotBeUsed,

    #[error("Linearization failed (needed {0:?} evaluated at the {1:?} row")]
    MissingEvaluation(Column, CurrOrNext),

    #[error("Cannot get index evaluation {0:?} (should have been linearized away)")]
    MissingIndexEvaluation(Column),

    #[error("Linearization failed")]
    FailedLinearization,

    #[error("runtime table not available")]
    MissingRuntime,
}

/// The collection of constants required to evaluate an `Expr`.
pub struct Constants<F: 'static> {
    /// The challenge alpha from the PLONK IOP.
    pub alpha: F,
    /// The challenge beta from the PLONK IOP.
    pub beta: F,
    /// The challenge gamma from the PLONK IOP.
    pub gamma: F,
    /// The challenge joint_combiner which is used to combine
    /// joint lookup tables.
    pub joint_combiner: Option<F>,
    /// The endomorphism coefficient
    pub endo_coefficient: F,
    /// The MDS matrix
    pub mds: &'static Vec<Vec<F>>,
    /// The modulus for foreign field operations
    pub foreign_field_modulus: Option<BigUint>,
}

/// The polynomials specific to the lookup argument.
///
/// All are evaluations over the D8 domain
pub struct LookupEnvironment<'a, F: FftField> {
    /// The sorted lookup table polynomials.
    pub sorted: &'a Vec<Evaluations<F, D<F>>>,
    /// The lookup aggregation polynomials.
    pub aggreg: &'a Evaluations<F, D<F>>,
    /// The lookup-type selector polynomials.
    pub selectors: &'a LookupSelectors<Evaluations<F, D<F>>>,
    /// The evaluations of the combined lookup table polynomial.
    pub table: &'a Evaluations<F, D<F>>,
    /// The evaluations of the optional runtime selector polynomial.
    pub runtime_selector: Option<&'a Evaluations<F, D<F>>>,
    /// The evaluations of the optional runtime table.
    pub runtime_table: Option<&'a Evaluations<F, D<F>>>,
}

/// The collection of polynomials (all in evaluation form) and constants
/// required to evaluate an expression as a polynomial.
///
/// All are evaluations.
pub struct Environment<'a, F: FftField> {
    /// The witness column polynomials
    pub witness: &'a [Evaluations<F, D<F>>; COLUMNS],
    /// The coefficient column polynomials
    pub coefficient: &'a [Evaluations<F, D<F>>; COLUMNS],
    /// The polynomial which vanishes on the last 4 elements of the domain.
    pub vanishes_on_last_4_rows: &'a Evaluations<F, D<F>>,
    /// The permutation aggregation polynomial.
    pub z: &'a Evaluations<F, D<F>>,
    /// The index selector polynomials.
    pub index: HashMap<GateType, &'a Evaluations<F, D<F>>>,
    /// The value `prod_{j != 1} (1 - omega^j)`, used for efficiently
    /// computing the evaluations of the unnormalized Lagrange basis polynomials.
    pub l0_1: F,
    /// Constant values required
    pub constants: Constants<F>,
    /// The domains used in the PLONK argument.
    pub domain: EvaluationDomains<F>,
    /// Lookup specific polynomials
    pub lookup: Option<LookupEnvironment<'a, F>>,
}

impl<'a, F: FftField> Environment<'a, F> {
    fn get_column(&self, col: &Column) -> Option<&'a Evaluations<F, D<F>>> {
        use Column::*;
        let lookup = self.lookup.as_ref();
        match col {
            Witness(i) => Some(&self.witness[*i]),
            Coefficient(i) => Some(&self.coefficient[*i]),
            Z => Some(self.z),
            LookupKindIndex(i) => lookup.and_then(|l| l.selectors[*i].as_ref()),
            LookupSorted(i) => lookup.map(|l| &l.sorted[*i]),
            LookupAggreg => lookup.map(|l| l.aggreg),
            LookupTable => lookup.map(|l| l.table),
            LookupRuntimeSelector => lookup.and_then(|l| l.runtime_selector),
            LookupRuntimeTable => lookup.and_then(|l| l.runtime_table),
            Index(t) => match self.index.get(t) {
                None => None,
                Some(e) => Some(e),
            },
        }
    }
}

// In this file, we define...
//
//     The unnormalized lagrange polynomial
//
//         l_i(x) = (x^n - 1) / (x - omega^i) = prod_{j != i} (x - omega^j)
//
//     and the normalized lagrange polynomial
//
//         L_i(x) = l_i(x) / l_i(omega^i)

/// Computes `prod_{j != n} (1 - omega^j)`
///     Assure we don't multiply by (1 - omega^n) = (1 - omega^0) = (1 - 1) = 0
pub fn l0_1<F: FftField>(d: D<F>) -> F {
    d.elements()
        .skip(1)
        .fold(F::one(), |acc, omega_j| acc * (F::one() - omega_j))
}

// Compute the ith unnormalized lagrange basis
fn unnormalized_lagrange_basis<F: FftField>(domain: &D<F>, i: i32, pt: &F) -> F {
    let omega_i = if i < 0 {
        domain.group_gen.pow(&[-i as u64]).inverse().unwrap()
    } else {
        domain.group_gen.pow(&[i as u64])
    };
    domain.evaluate_vanishing_polynomial(*pt) / (*pt - omega_i)
}

#[derive(Copy, Clone, Debug, PartialEq, Eq, Hash, PartialOrd, Ord, Serialize, Deserialize)]
/// A type representing one of the polynomials involved in the PLONK IOP.
pub enum Column {
    Witness(usize),
    Z,
    LookupSorted(usize),
    LookupAggreg,
    LookupTable,
    LookupKindIndex(LookupPattern),
    LookupRuntimeSelector,
    LookupRuntimeTable,
    Index(GateType),
    Coefficient(usize),
}

impl Column {
    fn domain(&self) -> Domain {
        match self {
            Column::Index(GateType::CompleteAdd) => Domain::D4,
            _ => Domain::D8,
        }
    }

    fn latex(&self) -> String {
        match self {
            Column::Witness(i) => format!("w_{{{i}}}"),
            Column::Z => "Z".to_string(),
            Column::LookupSorted(i) => format!("s_{{{}}}", i),
            Column::LookupAggreg => "a".to_string(),
            Column::LookupTable => "t".to_string(),
            Column::LookupKindIndex(i) => format!("k_{{{:?}}}", i),
            Column::LookupRuntimeSelector => "rts".to_string(),
            Column::LookupRuntimeTable => "rt".to_string(),
            Column::Index(gate) => {
                format!("{:?}", gate)
            }
            Column::Coefficient(i) => format!("c_{{{}}}", i),
        }
    }

    fn text(&self) -> String {
        match self {
            Column::Witness(i) => format!("w[{i}]"),
            Column::Z => "Z".to_string(),
            Column::LookupSorted(i) => format!("s[{}]", i),
            Column::LookupAggreg => "a".to_string(),
            Column::LookupTable => "t".to_string(),
            Column::LookupKindIndex(i) => format!("k[{:?}]", i),
            Column::LookupRuntimeSelector => "rts".to_string(),
            Column::LookupRuntimeTable => "rt".to_string(),
            Column::Index(gate) => {
                format!("{:?}", gate)
            }
            Column::Coefficient(i) => format!("c[{}]", i),
        }
    }
}

#[derive(Copy, Clone, Debug, PartialEq, Eq, Hash, PartialOrd, Ord, Serialize, Deserialize)]
/// A type representing a variable which can appear in a constraint. It specifies a column
/// and a relative position (Curr or Next)
pub struct Variable {
    /// The column of this variable
    pub col: Column,
    /// The row (Curr of Next) of this variable
    pub row: CurrOrNext,
}

impl Variable {
    fn ocaml(&self) -> String {
        format!("var({:?}, {:?})", self.col, self.row)
    }

    fn latex(&self) -> String {
        let col = self.col.latex();
        match self.row {
            Curr => col,
            Next => format!("\\tilde{{{col}}}"),
        }
    }

    fn text(&self) -> String {
        let col = self.col.text();
        match self.row {
            Curr => format!("Curr({col})"),
            Next => format!("Next({col})"),
        }
    }
}

#[derive(Clone, Debug, PartialEq)]
/// An arithmetic expression over
///
/// - the operations *, +, -, ^
/// - the constants `alpha`, `beta`, `gamma`, `joint_combiner`, and literal field elements.
pub enum ConstantExpr<F> {
    // TODO: Factor these out into an enum just for Alpha, Beta, Gamma, JointCombiner
    Alpha,
    Beta,
    Gamma,
    JointCombiner,
    // TODO: EndoCoefficient and Mds differ from the other 4 base constants in
    // that they are known at compile time. This should be extracted out into two
    // separate constant expression types.
    EndoCoefficient,
    Mds { row: usize, col: usize },
    ForeignFieldModulus(usize),
    Literal(F),
    Pow(Box<ConstantExpr<F>>, u64),
    // TODO: I think having separate Add, Sub, Mul constructors is faster than
    // having a BinOp constructor :(
    Add(Box<ConstantExpr<F>>, Box<ConstantExpr<F>>),
    Mul(Box<ConstantExpr<F>>, Box<ConstantExpr<F>>),
    Sub(Box<ConstantExpr<F>>, Box<ConstantExpr<F>>),
}

impl<F: Copy> ConstantExpr<F> {
    fn to_polish_(&self, res: &mut Vec<PolishToken<F>>) {
        match self {
            ConstantExpr::Alpha => res.push(PolishToken::Alpha),
            ConstantExpr::Beta => res.push(PolishToken::Beta),
            ConstantExpr::Gamma => res.push(PolishToken::Gamma),
            ConstantExpr::JointCombiner => res.push(PolishToken::JointCombiner),
            ConstantExpr::EndoCoefficient => res.push(PolishToken::EndoCoefficient),
            ConstantExpr::Mds { row, col } => res.push(PolishToken::Mds {
                row: *row,
                col: *col,
            }),
            ConstantExpr::ForeignFieldModulus(i) => res.push(PolishToken::ForeignFieldModulus(*i)),
            ConstantExpr::Add(x, y) => {
                x.as_ref().to_polish_(res);
                y.as_ref().to_polish_(res);
                res.push(PolishToken::Add)
            }
            ConstantExpr::Mul(x, y) => {
                x.as_ref().to_polish_(res);
                y.as_ref().to_polish_(res);
                res.push(PolishToken::Mul)
            }
            ConstantExpr::Sub(x, y) => {
                x.as_ref().to_polish_(res);
                y.as_ref().to_polish_(res);
                res.push(PolishToken::Sub)
            }
            ConstantExpr::Literal(x) => res.push(PolishToken::Literal(*x)),
            ConstantExpr::Pow(x, n) => {
                x.to_polish_(res);
                res.push(PolishToken::Pow(*n))
            }
        }
    }
}

impl<F: Field> ConstantExpr<F> {
    /// Exponentiate a constant expression.
    pub fn pow(self, p: u64) -> Self {
        if p == 0 {
            return Literal(F::one());
        }
        use ConstantExpr::*;
        match self {
            Literal(x) => Literal(x.pow(&[p])),
            x => Pow(Box::new(x), p),
        }
    }

    /// Evaluate the given constant expression to a field element.
    pub fn value(&self, c: &Constants<F>) -> F {
        use ConstantExpr::*;
        match self {
            Alpha => c.alpha,
            Beta => c.beta,
            Gamma => c.gamma,
            JointCombiner => c.joint_combiner.expect("joint lookup was not expected"),
            EndoCoefficient => c.endo_coefficient,
            Mds { row, col } => c.mds[*row][*col],
            ForeignFieldModulus(i) => {
                if let Some(modulus) = c.foreign_field_modulus.clone() {
                    ForeignElement::<F, 3>::from_big(modulus).limbs[*i]
                } else {
                    F::zero()
                }
            }
            Literal(x) => *x,
            Pow(x, p) => x.value(c).pow(&[*p as u64]),
            Mul(x, y) => x.value(c) * y.value(c),
            Add(x, y) => x.value(c) + y.value(c),
            Sub(x, y) => x.value(c) - y.value(c),
        }
    }
}

/// A key for a cached value
#[derive(Copy, Clone, Debug, PartialEq, Eq, Hash, PartialOrd, Ord)]
pub struct CacheId(usize);

/// A cache
#[derive(Default)]
pub struct Cache {
    next_id: usize,
}

impl CacheId {
    fn get_from<'a, 'b, F: FftField>(
        &self,
        cache: &'b HashMap<CacheId, EvalResult<'a, F>>,
    ) -> Option<EvalResult<'b, F>> {
        cache.get(self).map(|e| match e {
            EvalResult::Constant(x) => EvalResult::Constant(*x),
            EvalResult::SubEvals {
                domain,
                shift,
                evals,
            } => EvalResult::SubEvals {
                domain: *domain,
                shift: *shift,
                evals,
            },
            EvalResult::Evals { domain, evals } => EvalResult::SubEvals {
                domain: *domain,
                shift: 0,
                evals,
            },
        })
    }

    fn var_name(&self) -> String {
        format!("x_{}", self.0)
    }

    fn latex_name(&self) -> String {
        format!("x_{{{}}}", self.0)
    }

    fn text_name(&self) -> String {
        format!("x[{}]", self.0)
    }
}

impl Cache {
    fn next_id(&mut self) -> CacheId {
        let id = self.next_id;
        self.next_id += 1;
        CacheId(id)
    }

    pub fn cache<F: Field, T: ExprOps<F>>(&mut self, e: T) -> T {
        e.cache(self)
    }
}

/// A binary operation
#[derive(Clone, Debug, PartialEq, Eq)]
pub enum Op2 {
    Add,
    Mul,
    Sub,
}

impl Op2 {
    fn to_polish<A>(&self) -> PolishToken<A> {
        use Op2::*;
        match self {
            Add => PolishToken::Add,
            Mul => PolishToken::Mul,
            Sub => PolishToken::Sub,
        }
    }
}

/// An multi-variate polynomial over the base ring `C` with
/// variables
///
/// - `Cell(v)` for `v : Variable`
/// - VanishesOnLast4Rows
/// - UnnormalizedLagrangeBasis(i) for `i : i32`
///
/// This represents a PLONK "custom constraint", which enforces that
/// the corresponding combination of the polynomials corresponding to
/// the above variables should vanish on the PLONK domain.
#[derive(Clone, Debug, PartialEq)]
pub enum Expr<C> {
    Constant(C),
    Cell(Variable),
    Double(Box<Expr<C>>),
    Square(Box<Expr<C>>),
    BinOp(Op2, Box<Expr<C>>, Box<Expr<C>>),
    VanishesOnLast4Rows,
    /// UnnormalizedLagrangeBasis(i) is
    /// (x^n - 1) / (x - omega^i)
    UnnormalizedLagrangeBasis(i32),
    Pow(Box<Expr<C>>, u64),
    Cache(CacheId, Box<Expr<C>>),
}

/// For efficiency of evaluation, we compile expressions to
/// [reverse Polish notation](https://en.wikipedia.org/wiki/Reverse_Polish_notation)
/// expressions, which are vectors of the below tokens.
#[derive(Clone, Debug, PartialEq, Eq, Serialize, Deserialize)]
pub enum PolishToken<F> {
    Alpha,
    Beta,
    Gamma,
    JointCombiner,
    EndoCoefficient,
    Mds { row: usize, col: usize },
    ForeignFieldModulus(usize),
    Literal(F),
    Cell(Variable),
    Dup,
    Pow(u64),
    Add,
    Mul,
    Sub,
    VanishesOnLast4Rows,
    UnnormalizedLagrangeBasis(i32),
    Store,
    Load(usize),
}

impl Variable {
    fn evaluate<F: Field>(&self, evals: &[ProofEvaluations<F>]) -> Result<F, ExprError> {
        let evals = &evals[self.row.shift()];
        use Column::*;
        let l = evals
            .lookup
            .as_ref()
            .ok_or(ExprError::LookupShouldNotBeUsed);
        match self.col {
            Witness(i) => Ok(evals.w[i]),
            Z => Ok(evals.z),
            LookupSorted(i) => l.map(|l| l.sorted[i]),
            LookupAggreg => l.map(|l| l.aggreg),
            LookupTable => l.map(|l| l.table),
            LookupRuntimeTable => l.and_then(|l| l.runtime.ok_or(ExprError::MissingRuntime)),
            Index(GateType::Poseidon) => Ok(evals.poseidon_selector),
            Index(GateType::Generic) => Ok(evals.generic_selector),
            Coefficient(_) | LookupKindIndex(_) | LookupRuntimeSelector | Index(_) => {
                Err(ExprError::MissingIndexEvaluation(self.col))
            }
        }
    }
}

impl<F: FftField> PolishToken<F> {
    /// Evaluate an RPN expression to a field element.
    pub fn evaluate(
        toks: &[PolishToken<F>],
        d: D<F>,
        pt: F,
        evals: &[ProofEvaluations<F>],
        c: &Constants<F>,
    ) -> Result<F, ExprError> {
        let mut stack = vec![];
        let mut cache: Vec<F> = vec![];

        for t in toks.iter() {
            use PolishToken::*;
            match t {
                Alpha => stack.push(c.alpha),
                Beta => stack.push(c.beta),
                Gamma => stack.push(c.gamma),
                JointCombiner => {
                    stack.push(c.joint_combiner.expect("no joint lookup was expected"))
                }
                EndoCoefficient => stack.push(c.endo_coefficient),
                Mds { row, col } => stack.push(c.mds[*row][*col]),
                ForeignFieldModulus(i) => {
                    if let Some(modulus) = c.foreign_field_modulus.clone() {
                        stack.push(ForeignElement::<F, 3>::from_big(modulus.clone()).limbs[*i])
                    }
                }
                VanishesOnLast4Rows => stack.push(eval_vanishes_on_last_4_rows(d, pt)),
                UnnormalizedLagrangeBasis(i) => {
                    stack.push(unnormalized_lagrange_basis(&d, *i, &pt))
                }
                Literal(x) => stack.push(*x),
                Dup => stack.push(stack[stack.len() - 1]),
                Cell(v) => match v.evaluate(evals) {
                    Ok(x) => stack.push(x),
                    Err(e) => return Err(e),
                },
                Pow(n) => {
                    let i = stack.len() - 1;
                    stack[i] = stack[i].pow(&[*n as u64]);
                }
                Add => {
                    let y = stack.pop().ok_or(ExprError::EmptyStack)?;
                    let x = stack.pop().ok_or(ExprError::EmptyStack)?;
                    stack.push(x + y);
                }
                Mul => {
                    let y = stack.pop().ok_or(ExprError::EmptyStack)?;
                    let x = stack.pop().ok_or(ExprError::EmptyStack)?;
                    stack.push(x * y);
                }
                Sub => {
                    let y = stack.pop().ok_or(ExprError::EmptyStack)?;
                    let x = stack.pop().ok_or(ExprError::EmptyStack)?;
                    stack.push(x - y);
                }
                Store => {
                    let x = stack[stack.len() - 1];
                    cache.push(x);
                }
                Load(i) => stack.push(cache[*i]),
            }
        }

        assert_eq!(stack.len(), 1);
        Ok(stack[0])
    }
}

impl<C> Expr<C> {
    /// Convenience function for constructing cell variables.
    pub fn cell(col: Column, row: CurrOrNext) -> Expr<C> {
        Expr::Cell(Variable { col, row })
    }

    pub fn double(self) -> Self {
        Expr::Double(Box::new(self))
    }

    pub fn square(self) -> Self {
        Expr::Square(Box::new(self))
    }

    /// Convenience function for constructing constant expressions.
    pub fn constant(c: C) -> Expr<C> {
        Expr::Constant(c)
    }

    fn degree(&self, d1_size: u64) -> u64 {
        use Expr::*;
        match self {
            Double(x) => x.degree(d1_size),
            Constant(_) => 0,
            VanishesOnLast4Rows => 4,
            UnnormalizedLagrangeBasis(_) => d1_size,
            Cell(_) => d1_size,
            Square(x) => 2 * x.degree(d1_size),
            BinOp(Op2::Mul, x, y) => (*x).degree(d1_size) + (*y).degree(d1_size),
            BinOp(Op2::Add, x, y) | BinOp(Op2::Sub, x, y) => {
                std::cmp::max((*x).degree(d1_size), (*y).degree(d1_size))
            }
            Pow(e, d) => d * e.degree(d1_size),
            Cache(_, e) => e.degree(d1_size),
        }
    }
}

impl<F: Field> fmt::Display for Expr<ConstantExpr<F>> {
    fn fmt(&self, f: &mut fmt::Formatter) -> fmt::Result {
        write!(f, "{}", self.text_str())
    }
}

#[derive(Clone, Copy, Debug, PartialEq, FromPrimitive, ToPrimitive)]
enum Domain {
    D1 = 1,
    D2 = 2,
    D4 = 4,
    D8 = 8,
}

#[derive(Clone)]
enum EvalResult<'a, F: FftField> {
    Constant(F),
    Evals {
        domain: Domain,
        evals: Evaluations<F, D<F>>,
    },
    /// SubEvals is used to refer to evaluations that can be trivially obtained from a
    /// borrowed evaluation. In this case, by taking a subset of the entries
    /// (specifically when the borrowed `evals` is over a superset of `domain`)
    /// and shifting them
    SubEvals {
        domain: Domain,
        shift: usize,
        evals: &'a Evaluations<F, D<F>>,
    },
}

/// Compute the powers of `x`, `x^0, ..., x^{n - 1}`
pub fn pows<F: Field>(x: F, n: usize) -> Vec<F> {
    if n == 0 {
        return vec![F::one()];
    } else if n == 1 {
        return vec![F::one(), x];
    }
    let mut v = vec![F::one(), x];
    for i in 2..n {
        v.push(v[i - 1] * x);
    }
    v
}

/// Compute the evaluations of the unnormalized lagrange polynomial on
/// H_8 or H_4. Taking H_8 as an example, we show how to compute this
/// polynomial on the expanded domain.
///
/// Let H = < omega >, |H| = n.
///
/// Let l_i(x) be the unnormalized lagrange polynomial,
/// (x^n - 1) / (x - omega^i)
/// = prod_{j != i} (x - omega^j)
///
/// For h in H, h != omega^i,
/// l_i(h) = 0.
/// l_i(omega^i)
/// = prod_{j != i} (omega^i - omega^j)
/// = omega^{i (n - 1)} * prod_{j != i} (1 - omega^{j - i})
/// = omega^{i (n - 1)} * prod_{j != 0} (1 - omega^j)
/// = omega^{i (n - 1)} * l_0(1)
/// = omega^{i n} * omega^{-i} * l_0(1)
/// = omega^{-i} * l_0(1)
///
/// So it is easy to compute l_i(omega^i) from just l_0(1).
///
/// Also, consider the expanded domain H_8 generated by
/// an 8nth root of unity omega_8 (where H_8^8 = H).
///
/// Let omega_8^k in H_8. Write k = 8 * q + r with r < 8.
/// Then
/// omega_8^k = (omega_8^8)^q * omega_8^r = omega^q * omega_8^r
///
/// l_i(omega_8^k)
/// = (omega_8^{k n} - 1) / (omega_8^k - omega^i)
/// = (omega^{q n} omega_8^{r n} - 1) / (omega_8^k - omega^i)
/// = ((omega_8^n)^r - 1) / (omega_8^k - omega^i)
/// = ((omega_8^n)^r - 1) / (omega^q omega_8^r - omega^i)
fn unnormalized_lagrange_evals<F: FftField>(
    l0_1: F,
    i: i32,
    res_domain: Domain,
    env: &Environment<F>,
) -> Evaluations<F, D<F>> {
    let k = match res_domain {
        Domain::D1 => 1,
        Domain::D2 => 2,
        Domain::D4 => 4,
        Domain::D8 => 8,
    };
    let res_domain = get_domain(res_domain, env);

    let d1 = env.domain.d1;
    let n = d1.size;
    // Renormalize negative values to wrap around at domain size
    let i = if i < 0 {
        ((i as isize) + (n as isize)) as usize
    } else {
        i as usize
    };
    let ii = i as u64;
    assert!(ii < n);
    let omega = d1.group_gen;
    let omega_i = omega.pow(&[ii]);
    let omega_minus_i = omega.pow(&[n - ii]);

    // Write res_domain = < omega_k > with
    // |res_domain| = k * |H|

    // omega_k^0, ..., omega_k^k
    let omega_k_n_pows = pows(res_domain.group_gen.pow(&[n]), k);
    let omega_k_pows = pows(res_domain.group_gen, k);

    let mut evals: Vec<F> = {
        let mut v = vec![F::one(); k * (n as usize)];
        let mut omega_q = F::one();
        for q in 0..(n as usize) {
            // omega_q == omega^q
            for r in 1..k {
                v[k * q + r] = omega_q * omega_k_pows[r] - omega_i;
            }
            omega_q *= omega;
        }
        ark_ff::fields::batch_inversion::<F>(&mut v[..]);
        v
    };
    // At this point, in the 0 mod k indices, we have dummy values,
    // and in the other indices k*q + r, we have
    // 1 / (omega^q omega_k^r - omega^i)

    // Set the 0 mod k indices
    for q in 0..(n as usize) {
        evals[k * q] = F::zero();
    }
    evals[k * i] = omega_minus_i * l0_1;

    // Finish computing the non-zero mod k indices
    for q in 0..(n as usize) {
        for r in 1..k {
            evals[k * q + r] *= omega_k_n_pows[r] - F::one();
        }
    }

    Evaluations::<F, D<F>>::from_vec_and_domain(evals, res_domain)
}

impl<'a, F: FftField> EvalResult<'a, F> {
    fn init_<G: Sync + Send + Fn(usize) -> F>(
        res_domain: (Domain, D<F>),
        g: G,
    ) -> Evaluations<F, D<F>> {
        let n = res_domain.1.size();
        Evaluations::<F, D<F>>::from_vec_and_domain(
            (0..n).into_par_iter().map(g).collect(),
            res_domain.1,
        )
    }

    fn init<G: Sync + Send + Fn(usize) -> F>(res_domain: (Domain, D<F>), g: G) -> Self {
        Self::Evals {
            domain: res_domain.0,
            evals: Self::init_(res_domain, g),
        }
    }

    fn add<'b, 'c>(
        self,
        other: EvalResult<'b, F>,
        res_domain: (Domain, D<F>),
    ) -> EvalResult<'c, F> {
        use EvalResult::*;
        match (self, other) {
            (Constant(x), Constant(y)) => Constant(x + y),
            (Evals { domain, mut evals }, Constant(x))
            | (Constant(x), Evals { domain, mut evals }) => {
                evals.evals.par_iter_mut().for_each(|e| *e += x);
                Evals { domain, evals }
            }
            (
                SubEvals {
                    evals,
                    domain,
                    shift,
                },
                Constant(x),
            )
            | (
                Constant(x),
                SubEvals {
                    evals,
                    domain,
                    shift,
                },
            ) => {
                let n = res_domain.1.size();
                let scale = (domain as usize) / (res_domain.0 as usize);
                assert!(scale != 0);
                let v: Vec<_> = (0..n)
                    .into_par_iter()
                    .map(|i| {
                        x + evals.evals[(scale * i + (domain as usize) * shift) % evals.evals.len()]
                    })
                    .collect();
                Evals {
                    domain: res_domain.0,
                    evals: Evaluations::<F, D<F>>::from_vec_and_domain(v, res_domain.1),
                }
            }
            (
                Evals {
                    domain: d1,
                    evals: mut es1,
                },
                Evals {
                    domain: d2,
                    evals: es2,
                },
            ) => {
                assert_eq!(d1, d2);
                es1 += &es2;
                Evals {
                    domain: d1,
                    evals: es1,
                }
            }
            (
                SubEvals {
                    domain: d_sub,
                    shift: s,
                    evals: es_sub,
                },
                Evals {
                    domain: d,
                    mut evals,
                },
            )
            | (
                Evals {
                    domain: d,
                    mut evals,
                },
                SubEvals {
                    domain: d_sub,
                    shift: s,
                    evals: es_sub,
                },
            ) => {
                let scale = (d_sub as usize) / (d as usize);
                assert!(scale != 0);
                evals.evals.par_iter_mut().enumerate().for_each(|(i, e)| {
                    *e += es_sub.evals[(scale * i + (d_sub as usize) * s) % es_sub.evals.len()];
                });
                Evals { evals, domain: d }
            }
            (
                SubEvals {
                    domain: d1,
                    shift: s1,
                    evals: es1,
                },
                SubEvals {
                    domain: d2,
                    shift: s2,
                    evals: es2,
                },
            ) => {
                let scale1 = (d1 as usize) / (res_domain.0 as usize);
                assert!(scale1 != 0);
                let scale2 = (d2 as usize) / (res_domain.0 as usize);
                assert!(scale2 != 0);

                let n = res_domain.1.size();
                let v: Vec<_> = (0..n)
                    .into_par_iter()
                    .map(|i| {
                        es1.evals[(scale1 * i + (d1 as usize) * s1) % es1.evals.len()]
                            + es2.evals[(scale2 * i + (d2 as usize) * s2) % es2.evals.len()]
                    })
                    .collect();

                Evals {
                    domain: res_domain.0,
                    evals: Evaluations::<F, D<F>>::from_vec_and_domain(v, res_domain.1),
                }
            }
        }
    }

    fn sub<'b, 'c>(
        self,
        other: EvalResult<'b, F>,
        res_domain: (Domain, D<F>),
    ) -> EvalResult<'c, F> {
        use EvalResult::*;
        match (self, other) {
            (Constant(x), Constant(y)) => Constant(x - y),
            (Evals { domain, mut evals }, Constant(x)) => {
                evals.evals.par_iter_mut().for_each(|e| *e -= x);
                Evals { domain, evals }
            }
            (Constant(x), Evals { domain, mut evals }) => {
                evals.evals.par_iter_mut().for_each(|e| *e = x - *e);
                Evals { domain, evals }
            }
            (
                SubEvals {
                    evals,
                    domain: d,
                    shift: s,
                },
                Constant(x),
            ) => {
                let scale = (d as usize) / (res_domain.0 as usize);
                assert!(scale != 0);
                EvalResult::init(res_domain, |i| {
                    evals.evals[(scale * i + (d as usize) * s) % evals.evals.len()] - x
                })
            }
            (
                Constant(x),
                SubEvals {
                    evals,
                    domain: d,
                    shift: s,
                },
            ) => {
                let scale = (d as usize) / (res_domain.0 as usize);
                assert!(scale != 0);
                EvalResult::init(res_domain, |i| {
                    x - evals.evals[(scale * i + (d as usize) * s) % evals.evals.len()]
                })
            }
            (
                Evals {
                    domain: d1,
                    evals: mut es1,
                },
                Evals {
                    domain: d2,
                    evals: es2,
                },
            ) => {
                assert_eq!(d1, d2);
                es1 -= &es2;
                Evals {
                    domain: d1,
                    evals: es1,
                }
            }
            (
                SubEvals {
                    domain: d_sub,
                    shift: s,
                    evals: es_sub,
                },
                Evals {
                    domain: d,
                    mut evals,
                },
            ) => {
                let scale = (d_sub as usize) / (d as usize);
                assert!(scale != 0);
                evals.evals.par_iter_mut().enumerate().for_each(|(i, e)| {
                    *e = es_sub.evals[(scale * i + (d_sub as usize) * s) % es_sub.evals.len()] - *e;
                });
                Evals { evals, domain: d }
            }
            (
                Evals {
                    domain: d,
                    mut evals,
                },
                SubEvals {
                    domain: d_sub,
                    shift: s,
                    evals: es_sub,
                },
            ) => {
                let scale = (d_sub as usize) / (d as usize);
                assert!(scale != 0);
                evals.evals.par_iter_mut().enumerate().for_each(|(i, e)| {
                    *e -= es_sub.evals[(scale * i + (d_sub as usize) * s) % es_sub.evals.len()];
                });
                Evals { evals, domain: d }
            }
            (
                SubEvals {
                    domain: d1,
                    shift: s1,
                    evals: es1,
                },
                SubEvals {
                    domain: d2,
                    shift: s2,
                    evals: es2,
                },
            ) => {
                let scale1 = (d1 as usize) / (res_domain.0 as usize);
                assert!(scale1 != 0);
                let scale2 = (d2 as usize) / (res_domain.0 as usize);
                assert!(scale2 != 0);

                EvalResult::init(res_domain, |i| {
                    es1.evals[(scale1 * i + (d1 as usize) * s1) % es1.evals.len()]
                        - es2.evals[(scale2 * i + (d2 as usize) * s2) % es2.evals.len()]
                })
            }
        }
    }

    fn pow<'b>(self, d: u64, res_domain: (Domain, D<F>)) -> EvalResult<'b, F> {
        let mut acc = EvalResult::Constant(F::one());
        for i in (0..u64::BITS).rev() {
            acc = acc.square(res_domain);

            if (d >> i) & 1 == 1 {
                // TODO: Avoid the unnecessary cloning
                acc = acc.mul(self.clone(), res_domain)
            }
        }
        acc
    }

    fn square<'b>(self, res_domain: (Domain, D<F>)) -> EvalResult<'b, F> {
        use EvalResult::*;
        match self {
            Constant(x) => Constant(x.square()),
            Evals { domain, mut evals } => {
                evals.evals.par_iter_mut().for_each(|e| {
                    e.square_in_place();
                });
                Evals { domain, evals }
            }
            SubEvals {
                evals,
                domain: d,
                shift: s,
            } => {
                let scale = (d as usize) / (res_domain.0 as usize);
                assert!(scale != 0);
                EvalResult::init(res_domain, |i| {
                    evals.evals[(scale * i + (d as usize) * s) % evals.evals.len()].square()
                })
            }
        }
    }

    fn mul<'b, 'c>(
        self,
        other: EvalResult<'b, F>,
        res_domain: (Domain, D<F>),
    ) -> EvalResult<'c, F> {
        use EvalResult::*;
        match (self, other) {
            (Constant(x), Constant(y)) => Constant(x * y),
            (Evals { domain, mut evals }, Constant(x))
            | (Constant(x), Evals { domain, mut evals }) => {
                evals.evals.par_iter_mut().for_each(|e| *e *= x);
                Evals { domain, evals }
            }
            (
                SubEvals {
                    evals,
                    domain: d,
                    shift: s,
                },
                Constant(x),
            )
            | (
                Constant(x),
                SubEvals {
                    evals,
                    domain: d,
                    shift: s,
                },
            ) => {
                let scale = (d as usize) / (res_domain.0 as usize);
                assert!(scale != 0);
                EvalResult::init(res_domain, |i| {
                    x * evals.evals[(scale * i + (d as usize) * s) % evals.evals.len()]
                })
            }
            (
                Evals {
                    domain: d1,
                    evals: mut es1,
                },
                Evals {
                    domain: d2,
                    evals: es2,
                },
            ) => {
                assert_eq!(d1, d2);
                es1 *= &es2;
                Evals {
                    domain: d1,
                    evals: es1,
                }
            }
            (
                SubEvals {
                    domain: d_sub,
                    shift: s,
                    evals: es_sub,
                },
                Evals {
                    domain: d,
                    mut evals,
                },
            )
            | (
                Evals {
                    domain: d,
                    mut evals,
                },
                SubEvals {
                    domain: d_sub,
                    shift: s,
                    evals: es_sub,
                },
            ) => {
                let scale = (d_sub as usize) / (d as usize);
                assert!(scale != 0);
                evals.evals.par_iter_mut().enumerate().for_each(|(i, e)| {
                    *e *= es_sub.evals[(scale * i + (d_sub as usize) * s) % es_sub.evals.len()];
                });
                Evals { evals, domain: d }
            }
            (
                SubEvals {
                    domain: d1,
                    shift: s1,
                    evals: es1,
                },
                SubEvals {
                    domain: d2,
                    shift: s2,
                    evals: es2,
                },
            ) => {
                let scale1 = (d1 as usize) / (res_domain.0 as usize);
                assert!(scale1 != 0);
                let scale2 = (d2 as usize) / (res_domain.0 as usize);
                assert!(scale2 != 0);

                EvalResult::init(res_domain, |i| {
                    es1.evals[(scale1 * i + (d1 as usize) * s1) % es1.evals.len()]
                        * es2.evals[(scale2 * i + (d2 as usize) * s2) % es2.evals.len()]
                })
            }
        }
    }
}

fn get_domain<F: FftField>(d: Domain, env: &Environment<F>) -> D<F> {
    match d {
        Domain::D1 => env.domain.d1,
        Domain::D2 => env.domain.d2,
        Domain::D4 => env.domain.d4,
        Domain::D8 => env.domain.d8,
    }
}

impl<F: Field> Expr<ConstantExpr<F>> {
    /// Convenience function for constructing expressions from literal
    /// field elements.
    pub fn literal(x: F) -> Self {
        Expr::Constant(ConstantExpr::Literal(x))
    }

    /// Combines multiple constraints `[c0, ..., cn]` into a single constraint
    /// `alpha^alpha0 * c0 + alpha^{alpha0 + 1} * c1 + ... + alpha^{alpha0 + n} * cn`.
    pub fn combine_constraints(alphas: impl Iterator<Item = u32>, cs: Vec<Self>) -> Self {
        let zero = Expr::<ConstantExpr<F>>::zero();
        cs.into_iter()
            .zip_eq(alphas)
            .map(|(c, i)| Expr::Constant(ConstantExpr::Alpha.pow(i as u64)) * c)
            .fold(zero, |acc, x| acc + x)
    }
}

impl<F: FftField> Expr<ConstantExpr<F>> {
    /// Compile an expression to an RPN expression.
    pub fn to_polish(&self) -> Vec<PolishToken<F>> {
        let mut res = vec![];
        let mut cache = HashMap::new();
        self.to_polish_(&mut cache, &mut res);
        res
    }

    fn to_polish_(&self, cache: &mut HashMap<CacheId, usize>, res: &mut Vec<PolishToken<F>>) {
        match self {
            Expr::Double(x) => {
                x.to_polish_(cache, res);
                res.push(PolishToken::Dup);
                res.push(PolishToken::Add);
            }
            Expr::Square(x) => {
                x.to_polish_(cache, res);
                res.push(PolishToken::Dup);
                res.push(PolishToken::Mul);
            }
            Expr::Pow(x, d) => {
                x.to_polish_(cache, res);
                res.push(PolishToken::Pow(*d))
            }
            Expr::Constant(c) => {
                c.to_polish_(res);
            }
            Expr::Cell(v) => res.push(PolishToken::Cell(*v)),
            Expr::VanishesOnLast4Rows => {
                res.push(PolishToken::VanishesOnLast4Rows);
            }
            Expr::UnnormalizedLagrangeBasis(i) => {
                res.push(PolishToken::UnnormalizedLagrangeBasis(*i));
            }
            Expr::BinOp(op, x, y) => {
                x.to_polish_(cache, res);
                y.to_polish_(cache, res);
                res.push(op.to_polish());
            }
            Expr::Cache(id, e) => {
                match cache.get(id) {
                    Some(pos) =>
                    // Already computed and stored this.
                    {
                        res.push(PolishToken::Load(*pos))
                    }
                    None => {
                        // Haven't computed this yet. Compute it, then store it.
                        e.to_polish_(cache, res);
                        res.push(PolishToken::Store);
                        cache.insert(*id, cache.len());
                    }
                }
            }
        }
    }

    /// The expression `beta`.
    pub fn beta() -> Self {
        Expr::Constant(ConstantExpr::Beta)
    }

    fn evaluate_constants_(&self, c: &Constants<F>) -> Expr<F> {
        use Expr::*;
        // TODO: Use cache
        match self {
            Double(x) => x.evaluate_constants_(c).double(),
            Pow(x, d) => x.evaluate_constants_(c).pow(*d),
            Square(x) => x.evaluate_constants_(c).square(),
            Constant(x) => Constant(x.value(c)),
            Cell(v) => Cell(*v),
            VanishesOnLast4Rows => VanishesOnLast4Rows,
            UnnormalizedLagrangeBasis(i) => UnnormalizedLagrangeBasis(*i),
            BinOp(Op2::Add, x, y) => x.evaluate_constants_(c) + y.evaluate_constants_(c),
            BinOp(Op2::Mul, x, y) => x.evaluate_constants_(c) * y.evaluate_constants_(c),
            BinOp(Op2::Sub, x, y) => x.evaluate_constants_(c) - y.evaluate_constants_(c),
            Cache(id, e) => Cache(*id, Box::new(e.evaluate_constants_(c))),
        }
    }

    /// Evaluate an expression as a field element against an environment.
    pub fn evaluate(
        &self,
        d: D<F>,
        pt: F,
        evals: &[ProofEvaluations<F>],
        env: &Environment<F>,
    ) -> Result<F, ExprError> {
        self.evaluate_(d, pt, evals, &env.constants)
    }

    /// Evaluate an expression as a field element against the constants.
    pub fn evaluate_(
        &self,
        d: D<F>,
        pt: F,
        evals: &[ProofEvaluations<F>],
        c: &Constants<F>,
    ) -> Result<F, ExprError> {
        use Expr::*;
        match self {
            Double(x) => x.evaluate_(d, pt, evals, c).map(|x| x.double()),
            Constant(x) => Ok(x.value(c)),
            Pow(x, p) => Ok(x.evaluate_(d, pt, evals, c)?.pow(&[*p as u64])),
            BinOp(Op2::Mul, x, y) => {
                let x = (*x).evaluate_(d, pt, evals, c)?;
                let y = (*y).evaluate_(d, pt, evals, c)?;
                Ok(x * y)
            }
            Square(x) => Ok(x.evaluate_(d, pt, evals, c)?.square()),
            BinOp(Op2::Add, x, y) => {
                let x = (*x).evaluate_(d, pt, evals, c)?;
                let y = (*y).evaluate_(d, pt, evals, c)?;
                Ok(x + y)
            }
            BinOp(Op2::Sub, x, y) => {
                let x = (*x).evaluate_(d, pt, evals, c)?;
                let y = (*y).evaluate_(d, pt, evals, c)?;
                Ok(x - y)
            }
            VanishesOnLast4Rows => Ok(eval_vanishes_on_last_4_rows(d, pt)),
            UnnormalizedLagrangeBasis(i) => Ok(unnormalized_lagrange_basis(&d, *i, &pt)),
            Cell(v) => v.evaluate(evals),
            Cache(_, e) => e.evaluate_(d, pt, evals, c),
        }
    }

    /// Evaluate the constant expressions in this expression down into field elements.
    pub fn evaluate_constants(&self, env: &Environment<F>) -> Expr<F> {
        self.evaluate_constants_(&env.constants)
    }

    /// Compute the polynomial corresponding to this expression, in evaluation form.
    pub fn evaluations<'a>(&self, env: &Environment<'a, F>) -> Evaluations<F, D<F>> {
        self.evaluate_constants(env).evaluations(env)
    }
}

enum Either<A, B> {
    Left(A),
    Right(B),
}

impl<F: FftField> Expr<F> {
    /// Evaluate an expression into a field element.
    pub fn evaluate(&self, d: D<F>, pt: F, evals: &[ProofEvaluations<F>]) -> Result<F, ExprError> {
        use Expr::*;
        match self {
            Constant(x) => Ok(*x),
            Pow(x, p) => Ok(x.evaluate(d, pt, evals)?.pow(&[*p as u64])),
            Double(x) => x.evaluate(d, pt, evals).map(|x| x.double()),
            Square(x) => x.evaluate(d, pt, evals).map(|x| x.square()),
            BinOp(Op2::Mul, x, y) => {
                let x = (*x).evaluate(d, pt, evals)?;
                let y = (*y).evaluate(d, pt, evals)?;
                Ok(x * y)
            }
            BinOp(Op2::Add, x, y) => {
                let x = (*x).evaluate(d, pt, evals)?;
                let y = (*y).evaluate(d, pt, evals)?;
                Ok(x + y)
            }
            BinOp(Op2::Sub, x, y) => {
                let x = (*x).evaluate(d, pt, evals)?;
                let y = (*y).evaluate(d, pt, evals)?;
                Ok(x - y)
            }
            VanishesOnLast4Rows => Ok(eval_vanishes_on_last_4_rows(d, pt)),
            UnnormalizedLagrangeBasis(i) => Ok(unnormalized_lagrange_basis(&d, *i, &pt)),
            Cell(v) => v.evaluate(evals),
            Cache(_, e) => e.evaluate(d, pt, evals),
        }
    }

    /// Compute the polynomial corresponding to this expression, in evaluation form.
    pub fn evaluations<'a>(&self, env: &Environment<'a, F>) -> Evaluations<F, D<F>> {
        let d1_size = env.domain.d1.size;
        let deg = self.degree(d1_size);
        let d = if deg <= d1_size {
            Domain::D1
        } else if deg <= 4 * d1_size {
            Domain::D4
        } else if deg <= 8 * d1_size {
            Domain::D8
        } else {
            panic!("constraint had degree {deg} > d8 ({})", 8 * d1_size);
        };

        let mut cache = HashMap::new();

        let evals = match self.evaluations_helper(&mut cache, d, env) {
            Either::Left(x) => x,
            Either::Right(id) => cache.get(&id).unwrap().clone(),
        };

        match evals {
            EvalResult::Evals { evals, domain } => {
                assert_eq!(domain, d);
                evals
            }
            EvalResult::Constant(x) => EvalResult::init_((d, get_domain(d, env)), |_| x),
            EvalResult::SubEvals {
                evals,
                domain: d_sub,
                shift: s,
            } => {
                let res_domain = get_domain(d, env);
                let scale = (d_sub as usize) / (d as usize);
                assert!(scale != 0);
                EvalResult::init_((d, res_domain), |i| {
                    evals.evals[(scale * i + (d_sub as usize) * s) % evals.evals.len()]
                })
            }
        }
    }

    fn evaluations_helper<'a, 'b>(
        &self,
        cache: &'b mut HashMap<CacheId, EvalResult<'a, F>>,
        d: Domain,
        env: &Environment<'a, F>,
    ) -> Either<EvalResult<'a, F>, CacheId>
    where
        'a: 'b,
    {
        let dom = (d, get_domain(d, env));

        let res: EvalResult<'a, F> = match self {
            Expr::Square(x) => match x.evaluations_helper(cache, d, env) {
                Either::Left(x) => x.square(dom),
                Either::Right(id) => id.get_from(cache).unwrap().square(dom),
            },
            Expr::Double(x) => {
                let x = x.evaluations_helper(cache, d, env);
                let res = match x {
                    Either::Left(x) => {
                        let x = match x {
                            EvalResult::Evals { domain, mut evals } => {
                                evals.evals.par_iter_mut().for_each(|x| {
                                    x.double_in_place();
                                });
                                return Either::Left(EvalResult::Evals { domain, evals });
                            }
                            x => x,
                        };
                        let xx = || match &x {
                            EvalResult::Constant(x) => EvalResult::Constant(*x),
                            EvalResult::SubEvals {
                                domain,
                                shift,
                                evals,
                            } => EvalResult::SubEvals {
                                domain: *domain,
                                shift: *shift,
                                evals,
                            },
                            EvalResult::Evals { domain, evals } => EvalResult::SubEvals {
                                domain: *domain,
                                shift: 0,
                                evals,
                            },
                        };
                        xx().add(xx(), dom)
                    }
                    Either::Right(id) => {
                        let x1 = id.get_from(cache).unwrap();
                        let x2 = id.get_from(cache).unwrap();
                        x1.add(x2, dom)
                    }
                };
                return Either::Left(res);
            }
            Expr::Cache(id, e) => match cache.get(id) {
                Some(_) => return Either::Right(*id),
                None => {
                    match e.evaluations_helper(cache, d, env) {
                        Either::Left(es) => {
                            cache.insert(*id, es);
                        }
                        Either::Right(_) => {}
                    };
                    return Either::Right(*id);
                }
            },
            Expr::Pow(x, p) => {
                let x = x.evaluations_helper(cache, d, env);
                match x {
                    Either::Left(x) => x.pow(*p, (d, get_domain(d, env))),
                    Either::Right(id) => {
                        id.get_from(cache).unwrap().pow(*p, (d, get_domain(d, env)))
                    }
                }
            }
            Expr::VanishesOnLast4Rows => EvalResult::SubEvals {
                domain: Domain::D8,
                shift: 0,
                evals: env.vanishes_on_last_4_rows,
            },
            Expr::Constant(x) => EvalResult::Constant(*x),
            Expr::UnnormalizedLagrangeBasis(i) => EvalResult::Evals {
                domain: d,
                evals: unnormalized_lagrange_evals(env.l0_1, *i, d, env),
            },
            Expr::Cell(Variable { col, row }) => {
                let evals: &'a Evaluations<F, D<F>> = {
                    match env.get_column(col) {
                        None => return Either::Left(EvalResult::Constant(F::zero())),
                        Some(e) => e,
                    }
                };
                EvalResult::SubEvals {
                    domain: col.domain(),
                    shift: row.shift(),
                    evals,
                }
            }
            Expr::BinOp(op, e1, e2) => {
                let dom = (d, get_domain(d, env));
                let f = |x: EvalResult<F>, y: EvalResult<F>| match op {
                    Op2::Mul => x.mul(y, dom),
                    Op2::Add => x.add(y, dom),
                    Op2::Sub => x.sub(y, dom),
                };
                let e1 = e1.evaluations_helper(cache, d, env);
                let e2 = e2.evaluations_helper(cache, d, env);
                use Either::*;
                match (e1, e2) {
                    (Left(e1), Left(e2)) => f(e1, e2),
                    (Right(id1), Left(e2)) => f(id1.get_from(cache).unwrap(), e2),
                    (Left(e1), Right(id2)) => f(e1, id2.get_from(cache).unwrap()),
                    (Right(id1), Right(id2)) => {
                        f(id1.get_from(cache).unwrap(), id2.get_from(cache).unwrap())
                    }
                }
            }
        };
        Either::Left(res)
    }
}

#[derive(Clone, Debug, Serialize, Deserialize)]
/// A "linearization", which is linear combination with `E` coefficients of
/// columns.
pub struct Linearization<E> {
    pub constant_term: E,
    pub index_terms: Vec<(Column, E)>,
}

impl<E: Default> Default for Linearization<E> {
    fn default() -> Self {
        Linearization {
            constant_term: E::default(),
            index_terms: vec![],
        }
    }
}

impl<A> Linearization<A> {
    /// Apply a function to all the coefficients in the linearization.
    pub fn map<B, F: Fn(&A) -> B>(&self, f: F) -> Linearization<B> {
        Linearization {
            constant_term: f(&self.constant_term),
            index_terms: self.index_terms.iter().map(|(c, x)| (*c, f(x))).collect(),
        }
    }
}

impl<F: FftField> Linearization<Expr<ConstantExpr<F>>> {
    /// Evaluate the constants in a linearization with `ConstantExpr<F>` coefficients down
    /// to literal field elements.
    pub fn evaluate_constants(&self, env: &Environment<F>) -> Linearization<Expr<F>> {
        self.map(|e| e.evaluate_constants(env))
    }
}

impl<F: FftField> Linearization<Vec<PolishToken<F>>> {
    /// Given a linearization and an environment, compute the polynomial corresponding to the
    /// linearization, in evaluation form.
    pub fn to_polynomial(
        &self,
        env: &Environment<F>,
        pt: F,
        evals: &[ProofEvaluations<F>],
    ) -> (F, DensePolynomial<F>) {
        let cs = &env.constants;
        let n = env.domain.d1.size();
        let mut res = vec![F::zero(); n];
        self.index_terms.iter().for_each(|(idx, c)| {
            let c = PolishToken::evaluate(c, env.domain.d1, pt, evals, cs).unwrap();
            let e = env
                .get_column(idx)
                .unwrap_or_else(|| panic!("Index polynomial {:?} not found", idx));
            let scale = e.evals.len() / n;
            res.par_iter_mut()
                .enumerate()
                .for_each(|(i, r)| *r += c * e.evals[scale * i]);
        });
        let p = Evaluations::<F, D<F>>::from_vec_and_domain(res, env.domain.d1).interpolate();
        (
            PolishToken::evaluate(&self.constant_term, env.domain.d1, pt, evals, cs).unwrap(),
            p,
        )
    }
}

impl<F: FftField> Linearization<Expr<ConstantExpr<F>>> {
    /// Given a linearization and an environment, compute the polynomial corresponding to the
    /// linearization, in evaluation form.
    pub fn to_polynomial(
        &self,
        env: &Environment<F>,
        pt: F,
        evals: &[ProofEvaluations<F>],
    ) -> (F, DensePolynomial<F>) {
        let cs = &env.constants;
        let n = env.domain.d1.size();
        let mut res = vec![F::zero(); n];
        self.index_terms.iter().for_each(|(idx, c)| {
            let c = c.evaluate_(env.domain.d1, pt, evals, cs).unwrap();
            let e = env
                .get_column(idx)
                .unwrap_or_else(|| panic!("Index polynomial {:?} not found", idx));
            let scale = e.evals.len() / n;
            res.par_iter_mut()
                .enumerate()
                .for_each(|(i, r)| *r += c * e.evals[scale * i])
        });
        let p = Evaluations::<F, D<F>>::from_vec_and_domain(res, env.domain.d1).interpolate();
        (
            self.constant_term
                .evaluate_(env.domain.d1, pt, evals, cs)
                .unwrap(),
            p,
        )
    }
}

impl<F: One> Expr<F> {
    /// Exponentiate an expression
    #[must_use]
    pub fn pow(self, p: u64) -> Self {
        use Expr::*;
        if p == 0 {
            return Constant(F::one());
        }
        Pow(Box::new(self), p)
    }
}

type Monomials<F> = HashMap<Vec<Variable>, Expr<F>>;

fn mul_monomials<F: Neg<Output = F> + Clone + One + Zero + PartialEq>(
    e1: &Monomials<F>,
    e2: &Monomials<F>,
) -> Monomials<F> {
    let mut res: HashMap<_, Expr<F>> = HashMap::new();
    for (m1, c1) in e1.iter() {
        for (m2, c2) in e2.iter() {
            let mut m = m1.clone();
            m.extend(m2);
            m.sort();
            let c1c2 = c1.clone() * c2.clone();
            let v = res.entry(m).or_insert_with(Expr::<F>::zero);
            *v = v.clone() + c1c2;
        }
    }
    res
}

impl<F: Neg<Output = F> + Clone + One + Zero + PartialEq> Expr<F> {
    // TODO: This function (which takes linear time)
    // is called repeatedly in monomials, yielding quadratic behavior for
    // that function. It's ok for now as we only call that function once on
    // a small input when producing the verification key.
    fn is_constant(&self, evaluated: &HashSet<Column>) -> bool {
        use Expr::*;
        match self {
            Pow(x, _) => x.is_constant(evaluated),
            Square(x) => x.is_constant(evaluated),
            Constant(_) => true,
            Cell(v) => evaluated.contains(&v.col),
            Double(x) => x.is_constant(evaluated),
            BinOp(_, x, y) => x.is_constant(evaluated) && y.is_constant(evaluated),
            VanishesOnLast4Rows => true,
            UnnormalizedLagrangeBasis(_) => true,
            Cache(_, x) => x.is_constant(evaluated),
        }
    }

    fn monomials(&self, ev: &HashSet<Column>) -> HashMap<Vec<Variable>, Expr<F>> {
        let sing = |v: Vec<Variable>, c: Expr<F>| {
            let mut h = HashMap::new();
            h.insert(v, c);
            h
        };
        let constant = |e: Expr<F>| sing(vec![], e);
        use Expr::*;

        if self.is_constant(ev) {
            return constant(self.clone());
        }

        match self {
            Pow(x, d) => {
                // Run the multiplication logic with square and multiply
                let mut acc = sing(vec![], Expr::<F>::one());
                let mut acc_is_one = true;
                let x = x.monomials(ev);

                for i in (0..u64::BITS).rev() {
                    if !acc_is_one {
                        let acc2 = mul_monomials(&acc, &acc);
                        acc = acc2;
                    }

                    if (d >> i) & 1 == 1 {
                        let res = mul_monomials(&acc, &x);
                        acc = res;
                        acc_is_one = false;
                    }
                }
                acc
            }
            Double(e) => {
                HashMap::from_iter(e.monomials(ev).into_iter().map(|(m, c)| (m, c.double())))
            }
            Cache(_, e) => e.monomials(ev),
            UnnormalizedLagrangeBasis(i) => constant(UnnormalizedLagrangeBasis(*i)),
            VanishesOnLast4Rows => constant(VanishesOnLast4Rows),
            Constant(c) => constant(Constant(c.clone())),
            Cell(var) => sing(vec![*var], Constant(F::one())),
            BinOp(Op2::Add, e1, e2) => {
                let mut res = e1.monomials(ev);
                for (m, c) in e2.monomials(ev) {
                    let v = match res.remove(&m) {
                        None => c,
                        Some(v) => v + c,
                    };
                    res.insert(m, v);
                }
                res
            }
            BinOp(Op2::Sub, e1, e2) => {
                let mut res = e1.monomials(ev);
                for (m, c) in e2.monomials(ev) {
                    let v = match res.remove(&m) {
                        None => -c, // Expr::constant(F::one()) * c,
                        Some(v) => v - c,
                    };
                    res.insert(m, v);
                }
                res
            }
            BinOp(Op2::Mul, e1, e2) => {
                let e1 = e1.monomials(ev);
                let e2 = e2.monomials(ev);
                mul_monomials(&e1, &e2)
            }
            Square(x) => {
                let x = x.monomials(ev);
                mul_monomials(&x, &x)
            }
        }
    }

    /// There is an optimization in PLONK called "linearization" in which a certain
    /// polynomial is expressed as a linear combination of other polynomials in order
    /// to reduce the number of evaluations needed in the IOP (by relying on the homomorphic
    /// property of the polynomial commitments used.)
    ///
    /// The function performs this "linearization", which we now describe in some detail.
    ///
    /// In mathematical language, an expression `e: Expr<F>`
    /// is an element of the polynomial ring `F[V]`, where `V` is a set of variables.
    ///
    /// Given a subset `V_0` of `V` (and letting `V_1 = V \setminus V_0`), there is a map
    /// `factor_{V_0}: F[V] -> (F[V_1])[V_0]`. That is, polynomials with `F` coefficients in the variables `V = V_0 \cup V_1`
    /// are the same thing as polynomials with `F[V_1]` coefficients in variables `V_0`.
    ///
    /// There is also a function
    /// `lin_or_err : (F[V_1])[V_0] -> Result<Vec<(V_0, F[V_2])>, &str>`
    ///
    /// which checks if the given input is in fact a degree 1 polynomial in the variables `V_0`
    /// (i.e., a linear combination of `V_0` elements with `F[V_1]` coefficients)
    /// returning this linear combination if so.
    ///
    /// Given an expression `e` and set of columns `C_0`, letting
    /// `V_0 = { Variable { col: c, row: r } | c in C_0, r in { Curr, Next } }`,
    /// this function computes `lin_or_err(factor_{V_0}(e))`, although it does not
    /// compute it in that way. Instead, it computes it by reducing the expression into
    /// a sum of monomials with `F` coefficients, and then factors the monomials.
    pub fn linearize(
        &self,
        evaluated: HashSet<Column>,
    ) -> Result<Linearization<Expr<F>>, ExprError> {
        let mut res: HashMap<Column, Expr<F>> = HashMap::new();
        let mut constant_term: Expr<F> = Self::zero();
        let monomials = self.monomials(&evaluated);

        for (m, c) in monomials {
            let (evaluated, mut unevaluated): (Vec<_>, _) =
                m.into_iter().partition(|v| evaluated.contains(&v.col));
            let c = evaluated.into_iter().fold(c, |acc, v| acc * Expr::Cell(v));
            if unevaluated.is_empty() {
                constant_term += c;
            } else if unevaluated.len() == 1 {
                let var = unevaluated.remove(0);
                match var.row {
                    Next => {
                        return Err(ExprError::MissingEvaluation(var.col, var.row));
                    }
                    Curr => {
                        let e = match res.remove(&var.col) {
                            Some(v) => v + c,
                            None => c,
                        };
                        res.insert(var.col, e);
                        // This code used to be
                        //
                        // let v = res.entry(var.col).or_insert(0.into());
                        // *v = v.clone() + c
                        //
                        // but calling clone made it extremely slow, so I replaced it
                        // with the above that moves v out of the map with .remove and
                        // into v + c.
                        //
                        // I'm not sure if there's a way to do it with the HashMap API
                        // without calling remove.
                    }
                }
            } else {
                return Err(ExprError::FailedLinearization);
            }
        }
        Ok(Linearization {
            constant_term,
            index_terms: res.into_iter().collect(),
        })
    }
}

// Trait implementations

impl<F: Field> Zero for ConstantExpr<F> {
    fn zero() -> Self {
        ConstantExpr::Literal(F::zero())
    }

    fn is_zero(&self) -> bool {
        match self {
            ConstantExpr::Literal(x) => x.is_zero(),
            _ => false,
        }
    }
}

impl<F: Field> One for ConstantExpr<F> {
    fn one() -> Self {
        ConstantExpr::Literal(F::one())
    }

    fn is_one(&self) -> bool {
        match self {
            ConstantExpr::Literal(x) => x.is_one(),
            _ => false,
        }
    }
}

impl<F: One + Neg<Output = F>> Neg for ConstantExpr<F> {
    type Output = ConstantExpr<F>;

    fn neg(self) -> ConstantExpr<F> {
        match self {
            ConstantExpr::Literal(x) => ConstantExpr::Literal(x.neg()),
            e => ConstantExpr::Mul(Box::new(ConstantExpr::Literal(F::one().neg())), Box::new(e)),
        }
    }
}

impl<F: Field> Add<ConstantExpr<F>> for ConstantExpr<F> {
    type Output = ConstantExpr<F>;
    fn add(self, other: Self) -> Self {
        use ConstantExpr::{Add, Literal};
        if self.is_zero() {
            return other;
        }
        if other.is_zero() {
            return self;
        }
        match (self, other) {
            (Literal(x), Literal(y)) => Literal(x + y),
            (x, y) => Add(Box::new(x), Box::new(y)),
        }
    }
}

impl<F: Field> Sub<ConstantExpr<F>> for ConstantExpr<F> {
    type Output = ConstantExpr<F>;
    fn sub(self, other: Self) -> Self {
        use ConstantExpr::{Literal, Sub};
        if other.is_zero() {
            return self;
        }
        match (self, other) {
            (Literal(x), Literal(y)) => Literal(x - y),
            (x, y) => Sub(Box::new(x), Box::new(y)),
        }
    }
}

impl<F: Field> Mul<ConstantExpr<F>> for ConstantExpr<F> {
    type Output = ConstantExpr<F>;
    fn mul(self, other: Self) -> Self {
        use ConstantExpr::{Literal, Mul};
        if self.is_one() {
            return other;
        }
        if other.is_one() {
            return self;
        }
        match (self, other) {
            (Literal(x), Literal(y)) => Literal(x * y),
            (x, y) => Mul(Box::new(x), Box::new(y)),
        }
    }
}

impl<F: Zero> Zero for Expr<F> {
    fn zero() -> Self {
        Expr::Constant(F::zero())
    }

    fn is_zero(&self) -> bool {
        match self {
            Expr::Constant(x) => x.is_zero(),
            _ => false,
        }
    }
}

impl<F: Zero + One + PartialEq> One for Expr<F> {
    fn one() -> Self {
        Expr::Constant(F::one())
    }

    fn is_one(&self) -> bool {
        match self {
            Expr::Constant(x) => x.is_one(),
            _ => false,
        }
    }
}

impl<F: One + Neg<Output = F>> Neg for Expr<F> {
    type Output = Expr<F>;

    fn neg(self) -> Expr<F> {
        match self {
            Expr::Constant(x) => Expr::Constant(x.neg()),
            e => Expr::BinOp(
                Op2::Mul,
                Box::new(Expr::Constant(F::one().neg())),
                Box::new(e),
            ),
        }
    }
}

impl<F: Zero> Add<Expr<F>> for Expr<F> {
    type Output = Expr<F>;
    fn add(self, other: Self) -> Self {
        if self.is_zero() {
            return other;
        }
        if other.is_zero() {
            return self;
        }
        Expr::BinOp(Op2::Add, Box::new(self), Box::new(other))
    }
}

impl<F: Zero + Clone> AddAssign<Expr<F>> for Expr<F> {
    fn add_assign(&mut self, other: Self) {
        if self.is_zero() {
            *self = other;
        } else if !other.is_zero() {
            *self = Expr::BinOp(Op2::Add, Box::new(self.clone()), Box::new(other));
        }
    }
}

impl<F: Zero + One + PartialEq> Mul<Expr<F>> for Expr<F> {
    type Output = Expr<F>;
    fn mul(self, other: Self) -> Self {
        if self.is_zero() || other.is_zero() {
            return Self::zero();
        }

        if self.is_one() {
            return other;
        }
        if other.is_one() {
            return self;
        }
        Expr::BinOp(Op2::Mul, Box::new(self), Box::new(other))
    }
}

impl<F> MulAssign<Expr<F>> for Expr<F>
where
    F: Zero + One + PartialEq + Clone,
{
    fn mul_assign(&mut self, other: Self) {
        if self.is_zero() || other.is_zero() {
            *self = Self::zero();
        } else if self.is_one() {
            *self = other;
        } else if !other.is_one() {
            *self = Expr::BinOp(Op2::Mul, Box::new(self.clone()), Box::new(other));
        }
    }
}

impl<F: Zero> Sub<Expr<F>> for Expr<F> {
    type Output = Expr<F>;
    fn sub(self, other: Self) -> Self {
        if other.is_zero() {
            return self;
        }
        Expr::BinOp(Op2::Sub, Box::new(self), Box::new(other))
    }
}

impl<F: Field> From<u64> for Expr<F> {
    fn from(x: u64) -> Self {
        Expr::Constant(F::from(x))
    }
}

impl<F: Field> From<u64> for Expr<ConstantExpr<F>> {
    fn from(x: u64) -> Self {
        Expr::Constant(ConstantExpr::Literal(F::from(x)))
    }
}

impl<F: Field> From<u64> for ConstantExpr<F> {
    fn from(x: u64) -> Self {
        ConstantExpr::Literal(F::from(x))
    }
}

impl<F: Field> Mul<F> for Expr<ConstantExpr<F>> {
    type Output = Expr<ConstantExpr<F>>;

    fn mul(self, y: F) -> Self::Output {
        Expr::Constant(ConstantExpr::Literal(y)) * self
    }
}

//
// Display
//

impl<F: Field> ConstantExpr<F> {
    fn ocaml(&self) -> String {
        use ConstantExpr::*;
        match self {
            Alpha => "alpha".to_string(),
            Beta => "beta".to_string(),
            Gamma => "gamma".to_string(),
            JointCombiner => "joint_combiner".to_string(),
            EndoCoefficient => "endo_coefficient".to_string(),
            Mds { row, col } => format!("mds({row}, {col})"),
<<<<<<< HEAD
            ForeignFieldModulus(i) => format!("foreign_field_modulus({i})"),
            Literal(x) => format!("field(\"0x{}\")", x.into_repr()),
=======
            Literal(x) => format!("field(\"0x{}\")", x.to_hex()),
>>>>>>> b5da8a09
            Pow(x, n) => match x.as_ref() {
                Alpha => format!("alpha_pow({n})"),
                x => format!("pow({}, {n})", x.ocaml()),
            },
            Add(x, y) => format!("({} + {})", x.ocaml(), y.ocaml()),
            Mul(x, y) => format!("({} * {})", x.ocaml(), y.ocaml()),
            Sub(x, y) => format!("({} - {})", x.ocaml(), y.ocaml()),
        }
    }

    fn latex(&self) -> String {
        use ConstantExpr::*;
        match self {
            Alpha => "\\alpha".to_string(),
            Beta => "\\beta".to_string(),
            Gamma => "\\gamma".to_string(),
            JointCombiner => "joint\\_combiner".to_string(),
            EndoCoefficient => "endo\\_coefficient".to_string(),
            Mds { row, col } => format!("mds({row}, {col})"),
<<<<<<< HEAD
            ForeignFieldModulus(i) => format!("foreign\\_field\\_modulus({i})"),
            Literal(x) => format!("\\mathbb{{F}}({})", x.into_repr().into()),
=======
            Literal(x) => format!("\\mathbb{{F}}({})", x.to_hex()),
>>>>>>> b5da8a09
            Pow(x, n) => match x.as_ref() {
                Alpha => format!("\\alpha^{{{n}}}"),
                x => format!("{}^{n}", x.ocaml()),
            },
            Add(x, y) => format!("({} + {})", x.ocaml(), y.ocaml()),
            Mul(x, y) => format!("({} \\cdot {})", x.ocaml(), y.ocaml()),
            Sub(x, y) => format!("({} - {})", x.ocaml(), y.ocaml()),
        }
    }

    fn text(&self) -> String {
        use ConstantExpr::*;
        match self {
            Alpha => "alpha".to_string(),
            Beta => "beta".to_string(),
            Gamma => "gamma".to_string(),
            JointCombiner => "joint_combiner".to_string(),
            EndoCoefficient => "endo_coefficient".to_string(),
            Mds { row, col } => format!("mds({row}, {col})"),
            Literal(x) => format!("0x{}", x.to_hex()),
            Pow(x, n) => match x.as_ref() {
                Alpha => format!("alpha^{}", n),
                x => format!("{}^{n}", x.text()),
            },
            Add(x, y) => format!("({} + {})", x.text(), y.text()),
            Mul(x, y) => format!("({} * {})", x.text(), y.text()),
            Sub(x, y) => format!("({} - {})", x.text(), y.text()),
        }
    }
}

impl<F> Expr<ConstantExpr<F>>
where
    F: Field,
{
    /// Converts the expression in OCaml code
    pub fn ocaml_str(&self) -> String {
        let mut env = HashMap::new();
        let e = self.ocaml(&mut env);

        let mut env: Vec<_> = env.into_iter().collect();
        // HashMap deliberately uses an unstable order; here we sort to ensure that the output is
        // consistent when printing.
        env.sort_by(|(x, _), (y, _)| x.cmp(y));

        let mut res = String::new();
        for (k, v) in env {
            let rhs = v.ocaml_str();
            let cached = format!("let {} = {rhs} in ", k.var_name());
            res.push_str(&cached);
        }

        res.push_str(&e);
        res
    }

    /// Recursively print the expression,
    /// except for the cached expression that are stored in the `cache`.
    fn ocaml(&self, cache: &mut HashMap<CacheId, Expr<ConstantExpr<F>>>) -> String {
        use Expr::*;
        match self {
            Double(x) => format!("double({})", x.ocaml(cache)),
            Constant(x) => x.ocaml(),
            Cell(v) => format!("cell({})", v.ocaml()),
            UnnormalizedLagrangeBasis(i) => format!("unnormalized_lagrange_basis({})", *i),
            VanishesOnLast4Rows => "vanishes_on_last_4_rows".to_string(),
            BinOp(Op2::Add, x, y) => format!("({} + {})", x.ocaml(cache), y.ocaml(cache)),
            BinOp(Op2::Mul, x, y) => format!("({} * {})", x.ocaml(cache), y.ocaml(cache)),
            BinOp(Op2::Sub, x, y) => format!("({} - {})", x.ocaml(cache), y.ocaml(cache)),
            Pow(x, d) => format!("pow({}, {d})", x.ocaml(cache)),
            Square(x) => format!("square({})", x.ocaml(cache)),
            Cache(id, e) => {
                cache.insert(*id, e.as_ref().clone());
                id.var_name()
            }
        }
    }

    /// Converts the expression in LaTeX
    pub fn latex_str(&self) -> Vec<String> {
        let mut env = HashMap::new();
        let e = self.latex(&mut env);

        let mut env: Vec<_> = env.into_iter().collect();
        // HashMap deliberately uses an unstable order; here we sort to ensure that the output is
        // consistent when printing.
        env.sort_by(|(x, _), (y, _)| x.cmp(y));

        let mut res = vec![];
        for (k, v) in env {
            let mut rhs = v.latex_str();
            let last = rhs.pop().expect("returned an empty expression");
            res.push(format!("{} = {last}", k.latex_name()));
            res.extend(rhs);
        }
        res.push(e);
        res
    }

    fn latex(&self, cache: &mut HashMap<CacheId, Expr<ConstantExpr<F>>>) -> String {
        use Expr::*;
        match self {
            Double(x) => format!("2 ({})", x.latex(cache)),
            Constant(x) => x.latex(),
            Cell(v) => v.latex(),
            UnnormalizedLagrangeBasis(i) => format!("unnormalized\\_lagrange\\_basis({})", *i),
            VanishesOnLast4Rows => "vanishes\\_on\\_last\\_4\\_rows".to_string(),
            BinOp(Op2::Add, x, y) => format!("({} + {})", x.latex(cache), y.latex(cache)),
            BinOp(Op2::Mul, x, y) => format!("({} \\cdot {})", x.latex(cache), y.latex(cache)),
            BinOp(Op2::Sub, x, y) => format!("({} - {})", x.latex(cache), y.latex(cache)),
            Pow(x, d) => format!("{}^{{{d}}}", x.latex(cache)),
            Square(x) => format!("({})^2", x.latex(cache)),
            Cache(id, e) => {
                cache.insert(*id, e.as_ref().clone());
                id.latex_name()
            }
        }
    }

    /// Recursively print the expression,
    /// except for the cached expression that are stored in the `cache`.
    fn text(&self, cache: &mut HashMap<CacheId, Expr<ConstantExpr<F>>>) -> String {
        use Expr::*;
        match self {
            Double(x) => format!("double({})", x.text(cache)),
            Constant(x) => x.text(),
            Cell(v) => v.text(),
            UnnormalizedLagrangeBasis(i) => format!("unnormalized_lagrange_basis({})", *i),
            VanishesOnLast4Rows => "vanishes_on_last_4_rows".to_string(),
            BinOp(Op2::Add, x, y) => format!("({} + {})", x.text(cache), y.text(cache)),
            BinOp(Op2::Mul, x, y) => format!("({} * {})", x.text(cache), y.text(cache)),
            BinOp(Op2::Sub, x, y) => format!("({} - {})", x.text(cache), y.text(cache)),
            Pow(x, d) => format!("pow({}, {d})", x.text(cache)),
            Square(x) => format!("square({})", x.text(cache)),
            Cache(id, e) => {
                cache.insert(*id, e.as_ref().clone());
                id.var_name()
            }
        }
    }

    /// Converts the expression to a text string
    pub fn text_str(&self) -> String {
        let mut env = HashMap::new();
        let e = self.text(&mut env);

        let mut env: Vec<_> = env.into_iter().collect();
        // HashMap deliberately uses an unstable order; here we sort to ensure that the output is
        // consistent when printing.
        env.sort_by(|(x, _), (y, _)| x.cmp(y));

        let mut res = String::new();
        for (k, v) in env {
            let str = format!("{} = {}", k.text_name(), v.text_str());
            res.push_str(&str);
        }

        res.push_str(&e);
        res
    }
}

//
// Constraints
//

/// A number of useful constraints
pub mod constraints {
    use std::fmt;

    use crate::circuits::argument::ArgumentData;

    use super::*;

    /// This trait defines a common arithmetic operations interface
    /// that can be used by constraints.  It allows us to reuse
    /// constraint code for witness computation.
    pub trait ExprOps<F>:
        std::ops::Add<Output = Self>
        + std::ops::Sub<Output = Self>
        + std::ops::Neg<Output = Self>
        + std::ops::Mul<Output = Self>
        + std::ops::AddAssign<Self>
        + std::ops::MulAssign<Self>
        + Clone
        + Zero
        + One
        + From<u64>
<<<<<<< HEAD
        + std::fmt::Debug
=======
        + fmt::Display
>>>>>>> b5da8a09
    // Add more as necessary
    where
        Self: std::marker::Sized,
    {
        /// Double the value
        fn double(&self) -> Self;

        /// Compute the square of this value
        fn square(&self) -> Self;

        /// Raise the value to the given power
        fn pow(&self, p: u64) -> Self;

        /// Constrain to boolean
        fn boolean(&self) -> Self;

        /// Create a literal
        fn literal(x: F) -> Self;

        // Witness variable
        fn witness(row: CurrOrNext, col: usize, env: Option<&ArgumentData<F>>) -> Self;

        /// Coefficient
        fn coeff(col: usize, env: Option<&ArgumentData<F>>) -> Self;

        /// Create a constant
        fn constant(expr: ConstantExpr<F>, env: Option<&ArgumentData<F>>) -> Self;

        /// Cache item
        fn cache(&self, cache: &mut Cache) -> Self;
    }

    impl<F: Field> ExprOps<F> for Expr<ConstantExpr<F>> {
        fn double(&self) -> Self {
            Expr::double(self.clone())
        }

        fn square(&self) -> Self {
            Expr::square(self.clone())
        }

        fn pow(&self, p: u64) -> Self {
            Expr::pow(self.clone(), p)
        }

        fn boolean(&self) -> Self {
            constraints::boolean(self)
        }

        fn literal(x: F) -> Self {
            Expr::Constant(ConstantExpr::Literal(x))
        }

        fn witness(row: CurrOrNext, col: usize, _: Option<&ArgumentData<F>>) -> Self {
            witness(col, row)
        }

        fn coeff(col: usize, _: Option<&ArgumentData<F>>) -> Self {
            coeff(col)
        }

        fn constant(expr: ConstantExpr<F>, _: Option<&ArgumentData<F>>) -> Self {
            Expr::Constant(expr)
        }

        fn cache(&self, cache: &mut Cache) -> Self {
            Expr::Cache(cache.next_id(), Box::new(self.clone()))
        }
    }

    impl<F: Field> ExprOps<F> for F {
        fn double(&self) -> Self {
            *self * F::from(2u64)
        }

        fn square(&self) -> Self {
            *self * *self
        }

        fn pow(&self, p: u64) -> Self {
            self.pow([p])
        }

        fn boolean(&self) -> Self {
            constraints::boolean(self)
        }

        fn literal(x: F) -> Self {
            x
        }

        fn witness(row: CurrOrNext, col: usize, env: Option<&ArgumentData<F>>) -> Self {
            match env {
                Some(data) => data.witness[(row, col)],
                None => panic!("Missing witness"),
            }
        }

        fn coeff(col: usize, env: Option<&ArgumentData<F>>) -> Self {
            match env {
                Some(data) => data.coeffs[col],
                None => panic!("Missing coefficients"),
            }
        }

        fn constant(expr: ConstantExpr<F>, env: Option<&ArgumentData<F>>) -> Self {
            match env {
                Some(data) => expr.value(&data.constants),
                None => panic!("Missing constants"),
            }
        }

        fn cache(&self, _: &mut Cache) -> Self {
            *self
        }
    }

    /// Creates a constraint to enforce that b is either 0 or 1.
    pub fn boolean<F: Field, T: ExprOps<F>>(b: &T) -> T {
        b.square() - b.clone()
    }

    /// Crumb constraint for 2-bit value x
    pub fn crumb<F: Field, T: ExprOps<F>>(x: &T) -> T {
        // Assert x \in [0,3] i.e. assert x*(x - 1)*(x - 2)*(x - 3) == 0
        x.clone()
            * (x.clone() - 1u64.into())
            * (x.clone() - 2u64.into())
            * (x.clone() - 3u64.into())
    }
}

//
// Helpers
//

/// An alias for the intended usage of the expression type in constructing constraints.
pub type E<F> = Expr<ConstantExpr<F>>;

/// Convenience function to create a constant as [Expr].
pub fn constant<F>(x: F) -> E<F> {
    Expr::Constant(ConstantExpr::Literal(x))
}

/// Helper function to quickly create an expression for a witness.
pub fn witness<F>(i: usize, row: CurrOrNext) -> E<F> {
    E::<F>::cell(Column::Witness(i), row)
}

/// Same as [witness] but for the current row.
pub fn witness_curr<F>(i: usize) -> E<F> {
    witness(i, CurrOrNext::Curr)
}

/// Same as [witness] but for the next row.
pub fn witness_next<F>(i: usize) -> E<F> {
    witness(i, CurrOrNext::Next)
}

/// Handy function to quickly create an expression for a gate.
pub fn index<F>(g: GateType) -> E<F> {
    E::<F>::cell(Column::Index(g), CurrOrNext::Curr)
}

pub fn coeff<F>(i: usize) -> E<F> {
    E::<F>::cell(Column::Coefficient(i), CurrOrNext::Curr)
}

/// You can import this module like `use kimchi::circuits::expr::prologue::*` to obtain a number of handy aliases and helpers
pub mod prologue {
    pub use super::{coeff, constant, index, witness, witness_curr, witness_next, E};
}

#[cfg(test)]
pub mod test {
    use super::*;
    use crate::{
        circuits::{
            constraints::ConstraintSystem,
            expr::constraints::ExprOps,
            gate::CircuitGate,
            polynomials::{generic::GenericGateSpec, permutation::ZK_ROWS},
            wires::Wire,
        },
        curve::KimchiCurve,
    };
    use ark_ff::UniformRand;
    use mina_curves::pasta::fp::Fp;
    use mina_curves::pasta::vesta::Vesta;
    use rand::{prelude::StdRng, SeedableRng};
    use std::array;

    #[test]
    #[should_panic]
    fn test_failed_linearize() {
        // w0 * w1
        let mut expr: E<Fp> = E::zero();
        expr += witness_curr(0);
        expr *= witness_curr(1);

        // since none of w0 or w1 is evaluated this should panic
        let evaluated = HashSet::new();
        expr.linearize(evaluated).unwrap();
    }

    #[test]
    #[should_panic]
    fn test_degree_tracking() {
        // The selector CompleteAdd has degree n-1 (so can be tracked with n evaluations in the domain d1 of size n).
        // Raising a polynomial of degree n-1 to the power 8 makes it degree 8*(n-1) (and so it needs `8(n-1) + 1` evaluations).
        // Since `d8` is of size `8n`, we are still good with that many evaluations to track the new polynomial.
        // Raising it to the power 9 pushes us out of the domain d8, which will panic.
        let mut expr: E<Fp> = E::zero();
        expr += index(GateType::CompleteAdd);
        let expr = expr.pow(9);

        // create a dummy env
        let one = Fp::from(1u32);
        let mut gates = vec![];
        gates.push(CircuitGate::create_generic_gadget(
            Wire::new(0),
            GenericGateSpec::Const(1u32.into()),
            None,
        ));
        gates.push(CircuitGate::create_generic_gadget(
            Wire::new(1),
            GenericGateSpec::Const(1u32.into()),
            None,
        ));
        let constraint_system = ConstraintSystem::fp_for_testing(gates);

        let witness_cols: [_; COLUMNS] = array::from_fn(|_| DensePolynomial::zero());
        let permutation = DensePolynomial::zero();
        let domain_evals = constraint_system.evaluate(&witness_cols, &permutation);

        let env = Environment {
            constants: Constants {
                alpha: one,
                beta: one,
                gamma: one,
                joint_combiner: None,
                endo_coefficient: one,
                mds: &Vesta::sponge_params().mds,
                foreign_field_modulus: None,
            },
            witness: &domain_evals.d8.this.w,
            coefficient: &constraint_system.coefficients8,
            vanishes_on_last_4_rows: &constraint_system.precomputations().vanishes_on_last_4_rows,
            z: &domain_evals.d8.this.z,
            l0_1: l0_1(constraint_system.domain.d1),
            domain: constraint_system.domain,
            index: HashMap::new(),
            lookup: None,
        };

        // this should panic as we don't have a domain large enough
        expr.evaluations(&env);
    }

    #[test]
    fn test_unnormalized_lagrange_basis() {
        let domain = EvaluationDomains::<Fp>::create(2usize.pow(10) + ZK_ROWS as usize)
            .expect("failed to create evaluation domain");
        let rng = &mut StdRng::from_seed([17u8; 32]);

        // Check that both ways of computing lagrange basis give the same result
        let d1_size: i32 = domain.d1.size().try_into().expect("domain size too big");
        for i in 1..d1_size {
            let pt = Fp::rand(rng);
            assert_eq!(
                unnormalized_lagrange_basis(&domain.d1, d1_size - i, &pt),
                unnormalized_lagrange_basis(&domain.d1, -i, &pt)
            );
        }
    }

    #[test]
    fn test_arithmetic_ops() {
        fn test_1<F: Field, T: ExprOps<F>>() -> T {
            T::zero() + T::one()
        }
        assert_eq!(test_1::<Fp, E<Fp>>(), E::zero() + E::one());
        assert_eq!(test_1::<Fp, Fp>(), Fp::one());

        fn test_2<F: Field, T: ExprOps<F>>() -> T {
            T::one() + T::one()
        }
        assert_eq!(test_2::<Fp, E<Fp>>(), E::one() + E::one());
        assert_eq!(test_2::<Fp, Fp>(), Fp::from(2u64));

        fn test_3<F: Field, T: ExprOps<F>>(x: T) -> T {
            T::from(2u64) * x
        }
        assert_eq!(
            test_3::<Fp, E<Fp>>(E::from(3u64)),
            E::from(2u64) * E::from(3u64)
        );
        assert_eq!(test_3(Fp::from(3u64)), Fp::from(6u64));

        fn test_4<F: Field, T: ExprOps<F>>(x: T) -> T {
            x.clone() * (x.square() + T::from(7u64))
        }
        assert_eq!(
            test_4::<Fp, E<Fp>>(E::from(5u64)),
            E::from(5u64) * (Expr::square(E::from(5u64)) + E::from(7u64))
        );
        assert_eq!(test_4::<Fp, Fp>(Fp::from(5u64)), Fp::from(160u64));
    }
}<|MERGE_RESOLUTION|>--- conflicted
+++ resolved
@@ -13,12 +13,8 @@
     univariate::DensePolynomial, EvaluationDomain, Evaluations, Radix2EvaluationDomain as D,
 };
 use itertools::Itertools;
-<<<<<<< HEAD
 use num_bigint::BigUint;
 use o1_utils::ForeignElement;
-=======
-use o1_utils::FieldHelpers;
->>>>>>> b5da8a09
 use rayon::prelude::*;
 use serde::{Deserialize, Serialize};
 use std::ops::{Add, AddAssign, Mul, Neg, Sub};
@@ -2076,12 +2072,8 @@
             JointCombiner => "joint_combiner".to_string(),
             EndoCoefficient => "endo_coefficient".to_string(),
             Mds { row, col } => format!("mds({row}, {col})"),
-<<<<<<< HEAD
             ForeignFieldModulus(i) => format!("foreign_field_modulus({i})"),
             Literal(x) => format!("field(\"0x{}\")", x.into_repr()),
-=======
-            Literal(x) => format!("field(\"0x{}\")", x.to_hex()),
->>>>>>> b5da8a09
             Pow(x, n) => match x.as_ref() {
                 Alpha => format!("alpha_pow({n})"),
                 x => format!("pow({}, {n})", x.ocaml()),
@@ -2101,12 +2093,8 @@
             JointCombiner => "joint\\_combiner".to_string(),
             EndoCoefficient => "endo\\_coefficient".to_string(),
             Mds { row, col } => format!("mds({row}, {col})"),
-<<<<<<< HEAD
             ForeignFieldModulus(i) => format!("foreign\\_field\\_modulus({i})"),
             Literal(x) => format!("\\mathbb{{F}}({})", x.into_repr().into()),
-=======
-            Literal(x) => format!("\\mathbb{{F}}({})", x.to_hex()),
->>>>>>> b5da8a09
             Pow(x, n) => match x.as_ref() {
                 Alpha => format!("\\alpha^{{{n}}}"),
                 x => format!("{}^{n}", x.ocaml()),
@@ -2295,11 +2283,7 @@
         + Zero
         + One
         + From<u64>
-<<<<<<< HEAD
-        + std::fmt::Debug
-=======
         + fmt::Display
->>>>>>> b5da8a09
     // Add more as necessary
     where
         Self: std::marker::Sized,
