--- conflicted
+++ resolved
@@ -292,11 +292,7 @@
         match self {
             LookupPattern::ChaCha | LookupPattern::ChaChaFinal | LookupPattern::RangeCheckGate => 4,
             LookupPattern::LookupGate => 3,
-<<<<<<< HEAD
-            LookupPattern::RangeCheckGate => 4,
-            LookupPattern::KeccakXOR => 4,
-=======
->>>>>>> 86f75976
+            LookupPattern::KeccakXOR => 5,
         }
     }
 
