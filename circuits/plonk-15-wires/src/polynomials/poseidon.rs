--- conflicted
+++ resolved
@@ -363,23 +363,17 @@
                 w: w_zeta,
                 z: Fp::zero(),
                 s: [Fp::zero(); PERMUTS - 1],
-<<<<<<< HEAD
                 lookup: None,
-=======
                 generic_selector: Fp::zero(),
                 poseidon_selector: cs.psm.evaluate(&zeta),
->>>>>>> 8326fbd1
             },
             ProofEvaluations {
                 w: w_zeta_omega,
                 z: Fp::zero(),
                 s: [Fp::zero(); PERMUTS - 1],
-<<<<<<< HEAD
                 lookup: None,
-=======
                 generic_selector: Fp::zero(),
                 poseidon_selector: cs.psm.evaluate(&zeta_omega),
->>>>>>> 8326fbd1
             },
         ];
         let w_zeta: [Fp; COLUMNS] = array_init(|col| witness[col].evaluate(&zeta));
