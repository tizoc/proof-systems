# Kimchi

* This document specifies *kimchi*, a zero-knowledge proof system that's a variant of PLONK.
* This document does not specify how circuits are created or executed, but only how to convert a circuit and its execution into a proof.

Table of content:

<!-- toc -->

## Overview

There are three main algorithms to kimchi:

* [Setup](#constraint-system-creation): takes a circuit and produces a prover index, and a verifier index.
* [Proof creation](#proof-creation): takes the prover index, and the execution trace of the circuit to produce a proof.
* [Proof verification](#proof-verification): takes the verifier index and a proof to verify.

As part of these algorithms, a number of tables are created (and then converted into polynomials) to create a proof.

### Tables used to describe a circuit

The following tables are created to describe the circuit:

**Gates**. A circuit is described by a series of gates, that we list in a table.
The columns of the tables list the gates, while the rows are the length of the circuit.
For each row, only a single gate can take a value $1$ while all other gates take the value $0$.

|  row  | Generic | Poseidon | CompleteAdd | VarBaseMul | EndoMul | EndoMulScalar | ChaCha0 | ChaCha1 | ChaCha2 | ChaChaFinal |
| :---: | :-----: | :------: | :---------: | :--------: | :-----: | :-----------: | :-----: | :-----: | :-----: | :---------: |
|   0   |    1    |    0     |      0      |     0      |    0    |       0       |    0    |    0    |    0    |      0      |
|   1   |    0    |    1     |      0      |     0      |    0    |       0       |    0    |    0    |    0    |      0      |

**Coefficients**. The coefficient table has 15 columns, and is used to tweak the gates.
Currently, only the [Generic](#double-generic-gate) and the [Poseidon](#poseidon) gates use it (refer to their own sections to see how).
All other gates set their values to $0$.

|  row  |   0   |   1   |   2   |   3   |   4   |   5   |   6   |   7   |   8   |   9   |  10   |  11   |  12   |  13   |  14   |
| :---: | :---: | :---: | :---: | :---: | :---: | :---: | :---: | :---: | :---: | :---: | :---: | :---: | :---: | :---: | :---: |
|   0   |   /   |   /   |   /   |   /   |   /   |   /   |   /   |   /   |   /   |   /   |   /   |   /   |   /   |   /   |   /   |

**Wiring (or Permutation, or sigmas)**. For gates to take the outputs of other gates as inputs, we use a wiring table to wire registers together.
To learn about registers, see the next section.
It is defined at every row, but only for the first $7$ registers.
Each cell specifies a `(row, column)` tuple that it should be wired to.  Cells that are not connected to another cell are wired to themselves.
Note that if three or more registers are wired together, they must form a cycle.
For example, if register `(0, 4)` is wired to both registers `(80, 6)` and `(90, 0)` then you would have the following table:

|  row  |    0    |   1   |   2   |   3   |    4     |   5   |    6     |
| :---: | :-----: | :---: | :---: | :---: | :------: | :---: | :------: |
|   0   |   0,0   |  0,1  |  0,2  |  0,3  | **80,6** |  0,5  |   0,6    |
|  ...  |         |       |       |       |          |       |          |
|  80   |  80,0   | 80,1  | 80,2  | 80,3  |   80,4   | 80,5  | **90,0** |
|  ...  |         |       |       |       |          |       |          |
|  90   | **0,4** | 90,1  | 90,2  | 90,3  |   90,4   | 90,5  |   90,6   |

The lookup feature is currently optional, as it can add some overhead to the protocol.
In the case where you would want to use lookups, the following tables would be needed:

**Lookup Tables**. The different [lookup tables](https://en.wikipedia.org/wiki/Lookup_table) that are used in the circuit. For example, the XOR lookup table:

| l   | r   | o   |
| --- | --- | --- |
| 1   | 0   | 1   |
| 0   | 1   | 1   |
| 1   | 1   | 0   |
| 0   | 0   | 0   |

**Lookup selectors**. A lookup selector is used to perform a number of queries in different lookup tables. Any gate can advertise its use of a lookup selector (so a lookup selector can be associated to several gates), and on which rows they want to use them (current and/or next). In cases where a gate need to use lookups in its current row only, and is the only one performing a specific combination of queries, then its gate selector can be used in place of a lookup selector. As with gates, lookup selectors (including gates used as lookup selectors) are mutually exclusives (only one can be used on a given row).

We currently have two lookup selectors:

|  row  | ChaChaQuery | ChaChaFinalQuery |
| :---: | :---------: | :--------------: |
|   0   |      0      |        0         |
|   1   |      1      |        0         |

Where each apply 4 queries. A query is a table describing which lookup table it queries, and the linear combination of the witness to use in the query.
For example, the following table describes a query into the XOR table made out of linear combinations of registers (checking that $r_0 \oplus r_2 = 2 \cdot r_1$):

| table_id |   l   |   r   |   o   |
| :------: | :---: | :---: | :---: |
|   XOR    | 1, r0 | 1, r2 | 2, r1 |

### Tables produced during proof creation

The following tables are created by the prover at runtime:

**Registers (or Witness)**. Registers are also defined at every row, and are split into two types: the *IO registers* from $0$ to $6$ usually contain input or output of the gates (note that a gate can output a value on the next row as well).
I/O registers can be wired to each other (they'll be forced to have the same value), no matter what row they're on (for example, the register at `row:0, col:4` can be wired to the register at `row:80, col:6`).
The rest of the registers, $7$ through $14$, are called *advice registers* as they can store values that useful only for the row's active gate.
Think of them as intermediary or temporary values needed in the computation when the prover executes a circuit.

|  row  |   0   |   1   |   2   |   3   |   4   |   5   |   6   |   7   |   8   |   9   |  10   |  11   |  12   |  13   |  14   |
| :---: | :---: | :---: | :---: | :---: | :---: | :---: | :---: | :---: | :---: | :---: | :---: | :---: | :---: | :---: | :---: |
|   0   |   /   |   /   |   /   |   /   |   /   |   /   |   /   |   /   |   /   |   /   |   /   |   /   |   /   |   /   |   /   |

**Wiring (Permutation) trace**. You can think of the permutation trace as an extra register that is used to enforce the wiring specified in the wiring table.
It is a single column that applies on all the rows as well, which the prover computes as part of a proof.

|  row  |  pt   |
| :---: | :---: |
|   0   |   /   |

**Queries trace**. These are the actual values made by queries, calculated by the prover at runtime, and used to construct the proof.

**Table trace**. Represents the concatenation of all the lookup tables, combined into a single column at runtime by both the prover and the verifier.

**Sorted trace**. Represents the processed (see the lookup section) concatenation of the queries trace and the table trace. It is produced at runtime by the prover. The sorted trace is long enough that it is split in several columns.

**Lookup (aggregation, or permutation) trace**. This is a one column table that is similar to the wiring (permutation) trace we talked above. It is produced at runtime by the prover.

## Dependencies

To specify kimchi, we rely on a number of primitives that are specified outside of this specification.
In this section we list these specifications, as well as the interfaces we make use of in this specification.

### Polynomial Commitments

Refer to the [specification on polynomial commitments](./poly-commitment.md).
We make use of the following functions from that specification:

- `PolyCom.non_hiding_commit(poly) -> PolyCom::NonHidingCommitment`
- `PolyCom.commit(poly) -> PolyCom::HidingCommitment`
- `PolyCom.evaluation_proof(poly, commitment, point) -> EvaluationProof`
- `PolyCom.verify(commitment, point, evaluation, evaluation_proof) -> bool`

### Poseidon hash function

Refer to the [specification on Poseidon](./poseidon.md).
We make use of the following functions from that specification:

- `Poseidon.init(params) -> FqSponge`
- `Poseidon.update(field_elem)`
- `Poseidon.finalize() -> FieldElem`

specify the following functions on top:

- `Poseidon.produce_challenge()` (TODO: uses the endomorphism)
- `Poseidon.to_fr_sponge() -> state_of_fq_sponge_before_eval, FrSponge`

With the current parameters:

* S-Box alpha: `7`
* Width: `3`
* Rate: `2`
* Full rounds: `55`
* Round constants: [`fp_kimchi`](https://github.com/o1-labs/proof-systems/blob/0b01f7575cdfa45541fcfcd88d59f73b015af56b/oracle/src/pasta/fp_kimchi.rs#L55), [`fq_kimchi`](https://github.com/o1-labs/proof-systems/blob/0b01f7575cdfa45541fcfcd88d59f73b015af56b/oracle/src/pasta/fq_kimchi.rs#L54)
* MDS matrix: [`fp_kimchi`](https://github.com/o1-labs/proof-systems/blob/0b01f7575cdfa45541fcfcd88d59f73b015af56b/oracle/src/pasta/fp_kimchi.rs#L10), [`fq_kimchi`](https://github.com/o1-labs/proof-systems/blob/0b01f7575cdfa45541fcfcd88d59f73b015af56b/oracle/src/pasta/fq_kimchi.rs#L10)

### Pasta

Kimchi is made to work on cycles of curves, so the protocol switch between two fields Fq and Fr, where Fq represents the base field and Fr represents the scalar field.

See the [Pasta curves specification](./pasta.md).

## Constraints

Kimchi enforces the correct execution of a circuit by creating a number of constraints and combining them together.
In this section, we describe all the constraints that make up the main polynomial $f$ once combined.

We define the following functions:

* `combine_constraints(range_alpha, constraints)`, which takes a range of contiguous powers of alpha and a number of constraints.
It returns the sum of all the constraints, where each constraint has been multiplied by a power of alpha.
In other words it returns:
$$ \sum_i \alpha^i \cdot \text{constraint}_i $$

The different ranges of alpha are described as follows:

<!-- generated using `cargo test -p kimchi --lib -- alphas::tests::get_alphas_for_spec --nocapture` -->
* **gates**. Offset starts at 0 and 21 powers of $\alpha$ are used
* **Permutation**. Offset starts at 21 and 3 powers of $\alpha$ are used

```admonish
As gates are mutually exclusive (a single gate is used on each row), we can reuse the same range of powers of alpha across all the gates.
```

TODO: linearization

### Permutation


The permutation constraints are the following 4 constraints:

The two sides of the coin (with $\text{shift}_0 = 1$):

$$\begin{align}
    & z(x) \cdot zkpm(x) \cdot \alpha^{PERM0} \cdot \\
    & (w_0(x) + \beta \cdot \text{shift}_0 x + \gamma) \cdot \\
    & (w_1(x) + \beta \cdot \text{shift}_1 x + \gamma) \cdot \\
    & (w_2(x) + \beta \cdot \text{shift}_2 x + \gamma) \cdot \\
    & (w_3(x) + \beta \cdot \text{shift}_3 x + \gamma) \cdot \\
    & (w_4(x) + \beta \cdot \text{shift}_4 x + \gamma) \cdot \\
    & (w_5(x) + \beta \cdot \text{shift}_5 x + \gamma) \cdot \\
    & (w_6(x) + \beta \cdot \text{shift}_6 x + \gamma)
\end{align}$$

and

$$\begin{align}
& -1 \cdot z(x \omega) \cdot zkpm(x) \cdot \alpha^{PERM0} \cdot \\
& (w_0(x) + \beta \cdot \sigma_0(x) + \gamma) \cdot \\
& (w_1(x) + \beta \cdot \sigma_1(x) + \gamma) \cdot \\
& (w_2(x) + \beta \cdot \sigma_2(x) + \gamma) \cdot \\
& (w_3(x) + \beta \cdot \sigma_3(x) + \gamma) \cdot \\
& (w_4(x) + \beta \cdot \sigma_4(x) + \gamma) \cdot \\
& (w_5(x) + \beta \cdot \sigma_5(x) + \gamma) \cdot \\
& (w_6(x) + \beta \cdot \sigma_6(x) + \gamma) \cdot
\end{align}$$

the initialization of the accumulator:

$$(z(x) - 1) L_1(x) \alpha^{PERM1}$$

and the accumulator's final value:

$$(z(x) - 1) L_{n-k}(x) \alpha^{PERM2}$$

You can read more about why it looks like that in [this post](https://minaprotocol.com/blog/a-more-efficient-approach-to-zero-knowledge-for-plonk).

The quotient contribution of the permutation is split into two parts $perm$ and $bnd$.
They will be used by the prover.

$$
\begin{align}
perm(x) =
    & \; a^{PERM0} \cdot zkpl(x) \cdot [ \\
    & \;\;   z(x) \cdot \\
    & \;\;   (w_0(x) + \gamma + x \cdot \beta \cdot \text{shift}_0) \cdot \\
    & \;\;   (w_1(x) + \gamma + x \cdot \beta \cdot \text{shift}_1) \cdot \\
    & \;\;   (w_2(x) + \gamma + x \cdot \beta \cdot \text{shift}_2) \cdot \\
    & \;\;   (w_3(x) + \gamma + x \cdot \beta \cdot \text{shift}_3) \cdot \\
    & \;\;   (w_4(x) + \gamma + x \cdot \beta \cdot \text{shift}_4) \cdot \\
    & \;\;   (w_5(x) + \gamma + x \cdot \beta \cdot \text{shift}_5) \cdot \\
    & \;\;   (w_6(x) + \gamma + x \cdot \beta \cdot \text{shift}_6) \cdot \\
    & \;   - \\
    & \;\;   z(x \cdot w) \cdot \\
    & \;\;   (w_0(x) + \gamma + \sigma_0 \cdot \beta) \cdot \\
    & \;\;   (w_1(x) + \gamma + \sigma_1 \cdot \beta) \cdot \\
    & \;\;   (w_2(x) + \gamma + \sigma_2 \cdot \beta) \cdot \\
    & \;\;   (w_3(x) + \gamma + \sigma_3 \cdot \beta) \cdot \\
    & \;\;   (w_4(x) + \gamma + \sigma_4 \cdot \beta) \cdot \\
    & \;\;   (w_5(x) + \gamma + \sigma_5 \cdot \beta) \cdot \\
    & \;\;   (w_6(x) + \gamma + \sigma_6 \cdot \beta) \cdot \\
    &]
\end{align}
$$

and `bnd`:

$$bnd(x) =
    a^{PERM1} \cdot \frac{z(x) - 1}{x - 1}
    +
    a^{PERM2} \cdot \frac{z(x) - 1}{x - sid[n-k]}
$$

The linearization:

$\text{scalar} \cdot \sigma_6(x)$

where $\text{scalar}$ is computed as:

$$
\begin{align}
z(\zeta \omega) \beta \alpha^{PERM0} zkpl(\zeta) \cdot \\
(\gamma + \beta \sigma_0(\zeta) + w_0(\zeta)) \cdot \\
(\gamma + \beta \sigma_1(\zeta) + w_1(\zeta)) \cdot \\
(\gamma + \beta \sigma_2(\zeta) + w_2(\zeta)) \cdot \\
(\gamma + \beta \sigma_3(\zeta) + w_3(\zeta)) \cdot \\
(\gamma + \beta \sigma_4(\zeta) + w_4(\zeta)) \cdot \\
(\gamma + \beta \sigma_5(\zeta) + w_5(\zeta)) \cdot \\
\end{align}
$$

To compute the permutation aggregation polynomial,
the prover interpolates the polynomial that has the following evaluations.
The first evaluation represents the initial value of the accumulator:
$$z(g^0) = 1$$
For $i = 0, \cdot, n - 4$, where $n$ is the size of the domain,
evaluations are computed as:

$$z(g^{i+1}) = z_1 / z_2$$

with

$$
\begin{align}
z_1 = &\ (w_0(g^i + sid(g^i) \cdot beta \cdot shift_0 + \gamma) \cdot \\
&\ (w_1(g^i) + sid(g^i) \cdot beta \cdot shift_1 + \gamma) \cdot \\
&\ (w_2(g^i) + sid(g^i) \cdot beta \cdot shift_2 + \gamma) \cdot \\
&\ (w_3(g^i) + sid(g^i) \cdot beta \cdot shift_3 + \gamma) \cdot \\
&\ (w_4(g^i) + sid(g^i) \cdot beta \cdot shift_4 + \gamma) \cdot \\
&\ (w_5(g^i) + sid(g^i) \cdot beta \cdot shift_5 + \gamma) \cdot \\
&\ (w_6(g^i) + sid(g^i) \cdot beta \cdot shift_6 + \gamma)
\end{align}
$$

and

$$
\begin{align}
z_2 = &\ (w_0(g^i) + \sigma_0 \cdot beta + \gamma) \cdot \\
&\ (w_1(g^i) + \sigma_1 \cdot beta + \gamma) \cdot \\
&\ (w_2(g^i) + \sigma_2 \cdot beta + \gamma) \cdot \\
&\ (w_3(g^i) + \sigma_3 \cdot beta + \gamma) \cdot \\
&\ (w_4(g^i) + \sigma_4 \cdot beta + \gamma) \cdot \\
&\ (w_5(g^i) + \sigma_5 \cdot beta + \gamma) \cdot \\
&\ (w_6(g^i) + \sigma_6 \cdot beta + \gamma)
\end{align}
$$


If computed correctly, we should have $z(g^{n-3}) = 1$.

Finally, randomize the last `EVAL_POINTS` evaluations $z(g^{n-2})$ and $z(g^{n-1})$,
in order to add zero-knowledge to the protocol.


### Lookup

Lookups in kimchi allows you to check if a single value, or a series of values, are part of a table.
The first case is useful to check for checking if a value belongs to a range (from 0 to 1,000, for example), whereas the second case is useful to check truth tables (for example, checking that three values can be found in the rows of an XOR table) or write and read from a memory vector (where one column is an index, and the other is the value stored at that index).

```admonish
Similarly to the generic gate, each values taking part in a lookup can be scaled with a fixed field element.
```

The lookup functionality is an opt-in feature of kimchi that can be used by custom gates.
From the user's perspective, not using any gates that make use of lookups means that the  feature will be disabled and there will be no overhead to the protocol.

```admonish
For now, the Chacha gates are the only gates making use of lookups.
```

Refer to the [lookup RFC](../rfcs/3-lookup.md) for an overview of the lookup feature.

In this section, we describe the tables kimchi supports, as well as the different lookup selectors (and their associated queries)

#### The Lookup Tables

Kimchi currently supports a single lookup table:

```rs
/// The table ID associated with the XOR lookup table.
pub const XOR_TABLE_ID: i32 = 0;

/// The range check table ID.
pub const RANGE_CHECK_TABLE_ID: i32 = 1;
```


**XOR**. The lookup table for 4-bit xor.
Note that it is constructed so that `(0, 0, 0)` is the last position in the table.

This is because tables are extended to the full size of a column (essentially)
by padding them with their final value. And, having the value `(0, 0, 0)` here means
that when we commit to this table and use the dummy value in the `lookup_sorted`
columns, those entries that have the dummy value of

$$0 = 0 + j * 0 + j^2 * 0$$

will translate into a scalar multiplication by 0, which is free.


#### The Lookup Selectors

**ChaChaSelector**. Performs 4 queries to the XOR lookup table.

|   l   |   r   |   o    | -   |   l   |   r   |   o    | -   |   l   |   r   |   o    | -   |   l   |   r    |   o    |
| :---: | :---: | :----: | --- | :---: | :---: | :----: | --- | :---: | :---: | :----: | --- | :---: | :----: | :----: |
| 1, r3 | 1, r7 | 1, r11 | -   | 1, r4 | 1, r8 | 1, r12 | -   | 1, r5 | 1, r9 | 1, r13 | -   | 1, r6 | 1, r10 | 1, r14 |

**ChaChaFinalSelector**. Performs 4 different queries to the XOR lookup table. (TODO: specify the layout)

#### Producing the sorted table as the prover


Because of our ZK-rows, we can't do the trick in the plookup paper of
wrapping around to enforce consistency between the sorted lookup columns.

Instead, we arrange the LookupSorted table into columns in a snake-shape.

Like so,

```
_   _
| | | | |
| | | | |
|_| |_| |
```

or, imagining the full sorted array is `[ s0, ..., s8 ]`, like

```
s0 s4 s4 s8
s1 s3 s5 s7
s2 s2 s6 s6
```

So the direction ("increasing" or "decreasing" (relative to LookupTable) is

```
if i % 2 = 0 { Increasing } else { Decreasing }
```

Then, for each `i < max_lookups_per_row`, if `i % 2 = 0`, we enforce that the
last element of `LookupSorted(i) = last element of LookupSorted(i + 1)`,
and if `i % 2 = 1`, we enforce that
the first element of `LookupSorted(i) = first element of LookupSorted(i + 1)`.



### Gates

A circuit is described as a series of gates.
In this section we describe the different gates currently supported by kimchi, the constraints associated to them, and the way the register table, coefficient table, and permutation can be used in conjunction.

TODO: for each gate describe how to create it?

#### Double Generic Gate

The double generic gate contains two generic gates.

A generic gate is simply the 2-fan in gate specified in the
vanilla PLONK protocol that allows us to do operations like:

* addition of two registers (into an output register)
* or multiplication of two registers
* equality of a register with a constant

More generally, the generic gate controls the coefficients $c_i$ in the equation:

$$c_0 \cdot l + c_1 \cdot r + c_2 \cdot o + c_3 \cdot (l \times r) + c_4$$

The layout of the gate is the following:

|  0 |  1 |  2 |  3 |  4 |  5 | 6 | 7 | 8 | 9 | 10 | 11 | 12 | 13 | 14 |
|:--:|:--:|:--:|:--:|:--:|:--:|:-:|:-:|:-:|:-:|:--:|:--:|:--:|:--:|:--:|
| l1 | r1 | o1 | l2 | r2 | o2 |   |   |   |   |    |    |    |    |    |

where l1, r1, and o1 (resp. l2, r2, o2)
are the left, right, and output registers
of the first (resp. second) generic gate.

The selectors are stored in the coefficient table as:

|  0 |  1 |  2 |  3 |  4 |  5 | 6  |  7 |  8 |  9 | 10 | 11 | 12 | 13 | 14 |
|:--:|:--:|:--:|:--:|:--:|:--:|:--:|:--:|:--:|:--:|:--:|:--:|:--:|:--:|:--:|
| l1 | r1 | o1 | m1 | c1 | l2 | r2 | o2 | m2 | c2 |    |    |    |    |    |

with m1 (resp. m2) the mul selector for the first (resp. second) gate,
and c1 (resp. c2) the constant selector for the first (resp. second) gate.

The constraints:

* $w_0 \cdot c_0 + w_1 \cdot c_1 + w_2 \cdot c_2 + w_0 \cdot w_1 \cdot c_3 + c_4$
* $w_3 \cdot c_5 + w_4 \cdot c_6 + w_5 \cdot c_7 + w_3 w_4 c_8 + c_9$

where the $c_i$ are the [coefficients]().


#### Poseidon

The poseidon gate encodes 5 rounds of the poseidon permutation.
A state is represents by 3 field elements. For example,
the first state is represented by `(s0, s0, s0)`,
and the next state, after permutation, is represented by `(s1, s1, s1)`.

Below is how we store each state in the register table:

|  0 |  1 |  2 |  3 |  4 |  5 |  6 |  7 |  8 |  9 | 10 | 11 | 12 | 13 | 14 |
|:--:|:--:|:--:|:--:|:--:|:--:|:--:|:--:|:--:|:--:|:--:|:--:|:--:|:--:|:--:|
| s0 | s0 | s0 | s4 | s4 | s4 | s1 | s1 | s1 | s2 | s2 | s2 | s3 | s3 | s3 |
| s5 | s5 | s5 |    |    |    |    |    |    |    |    |    |    |    |    |

The last state is stored on the next row. This last state is either used:

* with another Poseidon gate on that next row, representing the next 5 rounds.
* or with a Zero gate, and a permutation to use the output elsewhere in the circuit.
* or with another gate expecting an input of 3 field elements in its first registers.

```admonish
As some of the poseidon hash variants might not use $5k$ rounds (for some $k$),
the result of the 4-th round is stored directly after the initial state.
This makes that state accessible to the permutation.
```

We define $M_{r, c}$ as the MDS matrix at row $r$ and column $c$.

We define the S-box operation as $w^S$ for $S$ the `SPONGE_BOX` constant.

We store the 15 round constants $r_i$ required for the 5 rounds (3 per round) in the coefficient table:

|  0 |  1 |  2 |  3 |  4 |  5 |  6 |  7 |  8 |  9 | 10 | 11 | 12 | 13 | 14 |
|:--:|:--:|:--:|:--:|:--:|:--:|:--:|:--:|:--:|:--:|:--:|:--:|:--:|:--:|:--:|
| r0 | r1 | r2 | r3 | r4 | r5 | r6 | r7 | r8 | r9 | r10 | r11 | r12 | r13 | r14 |

The initial state, stored in the first three registers, are not constrained.
The following 4 states (of 3 field elements), including 1 in the next row,
are constrained to represent the 5 rounds of permutation.
Each of the associated 15 registers is associated to a constraint, calculated as:

first round:
* $w_6 - [r_0 + (M_{0, 0} w_0^S + M_{0, 1} w_1^S + M_{0, 2} w_2^S)]$
* $w_7 - [r_1 + (M_{1, 0} w_0^S + M_{1, 1} w_1^S + M_{1, 2} w_2^S)]$
* $w_8 - [r_2 + (M_{2, 0} w_0^S + M_{2, 1} w_1^S + M_{2, 2} w_2^S)]$

second round:
* $w_9 - [r_3 + (M_{0, 0} w_6^S + M_{0, 1} w_7^S + M_{0, 2} w_8^S)]$
* $w_{10} - [r_4 + (M_{1, 0} w_6^S + M_{1, 1} w_7^S + M_{1, 2} w_8^S)]$
* $w_{11} - [r_5 + (M_{2, 0} w_6^S + M_{2, 1} w_7^S + M_{2, 2} w_8^S)]$

third round:
* $w_{12} - [r_6 + (M_{0, 0} w_9^S + M_{0, 1} w_{10}^S + M_{0, 2} w_{11}^S)]$
* $w_{13} - [r_7 + (M_{1, 0} w_9^S + M_{1, 1} w_{10}^S + M_{1, 2} w_{11}^S)]$
* $w_{14} - [r_8 + (M_{2, 0} w_9^S + M_{2, 1} w_{10}^S + M_{2, 2} w_{11}^S)]$

fourth round:
* $w_3 - [r_9 + (M_{0, 0} w_{12}^S + M_{0, 1} w_{13}^S + M_{0, 2} w_{14}^S)]$
* $w_4 - [r_{10} + (M_{1, 0} w_{12}^S + M_{1, 1} w_{13}^S + M_{1, 2} w_{14}^S)]$
* $w_5 - [r_{11} + (M_{2, 0} w_{12}^S + M_{2, 1} w_{13}^S + M_{2, 2} w_{14}^S)]$

fifth round:
* $w_{0, next} - [r_{12} + (M_{0, 0} w_3^S + M_{0, 1} w_4^S + M_{0, 2} w_5^S)]$
* $w_{1, next} - [r_{13} + (M_{1, 0} w_3^S + M_{1, 1} w_4^S + M_{1, 2} w_5^S)]$
* $w_{2, next} - [r_{14} + (M_{2, 0} w_3^S + M_{2, 1} w_4^S + M_{2, 2} w_5^S)]$

where $w_{i, next}$ is the polynomial $w_i(\omega x)$ which points to the next row.


#### Chacha

There are four chacha constraint types, corresponding to the four lines in each quarter round.

```
a += b; d ^= a; d <<<= 16;
c += d; b ^= c; b <<<= 12;
a += b; d ^= a; d <<<= 8;
c += d; b ^= c; b <<<= 7;
```

or, written without mutation, (and where `+` is mod $2^32$),

```
a'  = a + b ; d' = (d ⊕ a') <<< 16;
c'  = c + d'; b' = (b ⊕ c') <<< 12;
a'' = a' + b'; d'' = (d' ⊕ a') <<< 8;
c'' = c' + d''; b'' = (c'' ⊕ b') <<< 7;
```

We lay each line as two rows.

Each line has the form

```
x += z; y ^= x; y <<<= k
```

or without mutation,

```
x' = x + z; y' = (y ⊕ x') <<< k
```

which we abbreviate as

L(x, x', y, y', z, k)

In general, such a line will be laid out as the two rows


| 0 | 1 | 2 | 3 | 4 | 5 | 6 | 7 | 8 | 9 | 10 | 11 | 12 | 13 | 14 |
|---|---|---|---|---|---|---|---|---|---|----|----|----|----|----|
| x | y | z | (y^x')_0 | (y^x')_1 | (y^x')_2 | (y^x')_3 | (x+z)_0 | (x+z)_1 | (x+z)_2 | (x+z)_3 | y_0 | y_1 | y_2 | y_3 |
| x' | y' | (x+z)_8 | (y^x')_4 | (y^x')_5 | (y^x')_6 | (y^x')_7 | (x+z)_4 | (x+z)_5 | (x+z)_6 | (x+z)_7 | y_4 | y_5 | y_6 | y_7 |

where A_i indicates the i^th nybble (four-bit chunk) of the value A.

$(x+z)_8$ is special, since we know it is actually at most 1 bit (representing the overflow bit of x + z).

So the first line `L(a, a', d, d', b, 8)` for example becomes the two rows

| 0 | 1 | 2 | 3 | 4 | 5 | 6 | 7 | 8 | 9 | 10 | 11 | 12 | 13 | 14 |
|---|---|---|---|---|---|---|---|---|---|----|----|----|----|----|
| a | d | b | (d^a')_0 | (d^a')_1 | (d^a')_2 | (d^a')_3 | (a+b)_0 | (a+b)_1 | (a+b)_2 | (a+b)_3 | d_0 | d_1 | d_2 | d_3 |
| a' | d' | (a+b)_8 | (d^a')_4 | (d^a')_5 | (d^a')_6 | (d^a')_7 | (a+b)_4 | (a+b)_5 | (a+b)_6 | (a+b)_7 | d_4 | d_5 | d_6 | d_7 |

along with the equations

* $(a+b)_8^2 = (a+b)_8$ (booleanity check)
* $a' = \sum_{i = 0}^7 (2^4)^i (a+b)_i$
* $a + b = 2^{32} (a+b)_8 + a'$
* $d = \sum_{i = 0}^7 (2^4)^i d_i$
* $d' = \sum_{i = 0}^7 (2^4)^{(i + 4) \mod 8} (a+b)_i$

The $(i + 4) \mod 8$ rotates the nybbles left by 4, which means bit-rotating by $4 \times 4 = 16$ as desired.

The final line is a bit more complicated as we have to rotate by 7, which is not a multiple of 4.
We accomplish this as follows.

Let's say we want to rotate the nybbles $A_0, \cdots, A_7$ left by 7.
First we'll rotate left by 4 to get

$$A_7, A_0, A_1, \cdots, A_6$$

Rename these as
$$B_0, \cdots, B_7$$

We now want to left-rotate each $B_i$ by 3.

Let $b_i$ be the low bit of $B_i$.
Then, the low 3 bits of $B_i$ are
$(B_i - b_i) / 2$.

The result will thus be

* $2^3 b_0 + (B_7 - b_7)/2$
* $2^3 b_1 + (B_0 - b_0)/2$
* $2^3 b_2 + (B_1 - b_1)/2$
* $\cdots$
* $2^3 b_7 + (B_6 - b_6)/2$

or re-writing in terms of our original nybbles $A_i$,

* $2^3 a_7 + (A_6 - a_6)/2$
* $2^3 a_0 + (A_7 - a_7)/2$
* $2^3 a_1 + (A_0 - a_0)/2$
* $2^3 a_2 + (A_1 - a_1)/2$
* $2^3 a_3 + (A_2 - a_2)/2$
* $2^3 a_4 + (A_3 - a_3)/2$
* $2^3 a_5 + (A_4 - a_4)/2$
* $2^3 a_6 + (A_5 - a_5)/2$

For neatness, letting $(x, y, z) = (c', b', d'')$, the first 2 rows for the final line will be:

| 0 | 1 | 2 | 3 | 4 | 5 | 6 | 7 | 8 | 9 | 10 | 11 | 12 | 13 | 14 |
|---|---|---|---|---|---|---|---|---|---|----|----|----|----|----|
| x | y | z | (y^x')_0 | (y^x')_1 | (y^x')_2 | (y^x')_3 | (x+z)_0 | (x+z)_1 | (x+z)_2 | (x+z)_3 | y_0 | y_1 | y_2 | y_3 |
| x' | _ | (x+z)_8 | (y^x')_4 | (y^x')_5 | (y^x')_6 | (y^x')_7 | (x+z)_4 | (x+z)_5 | (x+z)_6 | (x+z)_7 | y_4 | y_5 | y_6 | y_7 |

but then we also need to perform the bit-rotate by 1.

For this we'll add an additional 2 rows. It's probably possible to do it with just 1,
but I think we'd have to change our plookup setup somehow, or maybe expand the number of columns,
or allow access to the previous row.

Let $lo(n)$ be the low bit of the nybble n. The 2 rows will be

| 0 | 1 | 2 | 3 | 4 | 5 | 6 | 7 | 8 | 9 | 10 | 11 | 12 | 13 | 14 |
|---|---|---|---|---|---|---|---|---|---|----|----|----|----|----|
| y' | (y^x')_0 | (y^x')_1 | (y^x')_2 | (y^x')_3 | lo((y^x')_0) | lo((y^x')_1) | lo((y^x')_2) | lo((y^x')_3) |
| _ | (y^x')_4 | (y^x')_5 | (y^x')_6 | (y^x')_7 | lo((y^x')_4) | lo((y^x')_5) | lo((y^x')_6) | lo((y^x')_7) |

On each of them we'll do the plookups

```
((cols[1] - cols[5])/2, (cols[1] - cols[5])/2, 0) in XOR
((cols[2] - cols[6])/2, (cols[2] - cols[6])/2, 0) in XOR
((cols[3] - cols[7])/2, (cols[3] - cols[7])/2, 0) in XOR
((cols[4] - cols[8])/2, (cols[4] - cols[8])/2, 0) in XOR
```

which checks that $(y^{x'})_i - lo((y^{x'})_i)$ is a nybble,
which guarantees that the low bit is computed correctly.

There is no need to check nybbleness of $(y^x')_i$ because those will be constrained to
be equal to the copies of those values from previous rows, which have already been
constrained for nybbleness (by the lookup in the XOR table).

And we'll check that y' is the sum of the shifted nybbles.



#### Elliptic Curve Addition

The layout is

|  0 |  1 |  2 |  3 |  4 |  5 |  6  |    7   | 8 |   9   |    10   |
|:--:|:--:|:--:|:--:|:--:|:--:|:---:|:------:|:-:|:-----:|:-------:|
| x1 | y1 | x2 | y2 | x3 | y3 | inf | same_x | s | inf_z | x21_inv |

where
- `(x1, y1), (x2, y2)` are the inputs and `(x3, y3)` the output.
- `inf` is a boolean that is true iff the result (x3, y3) is the point at infinity.

The rest of the values are inaccessible from the permutation argument, but
- `same_x` is a boolean that is true iff `x1 == x2`.

The following constraints are generated:

constraint 1:
* $x_{0} = w_{2} - w_{0}$
* $(w_{10} \cdot x_{0} - \mathbb{F}(1) - w_{7})$

constraint 2:

* $x_{0} = w_{2} - w_{0}$
* $w_{7} \cdot x_{0}$

constraint 3:

* $x_{0} = w_{2} - w_{0}$
* $x_{1} = w_{3} - w_{1}$
* $x_{2} = w_{0} \cdot w_{0}$
* $w_{7} \cdot (2 \cdot w_{8} \cdot w_{1} - 2 \cdot x_{2} - x_{2}) + (\mathbb{F}(1) - w_{7}) \cdot (x_{0} \cdot w_{8} - x_{1})$

constraint 4:

* $w_{0} + w_{2} + w_{4} - w_{8} \cdot w_{8}$

constraint 5:

* $w_{8} \cdot (w_{0} - w_{4}) - w_{1} - w_{5}$

constraint 6:

* $x_{1} = w_{3} - w_{1}$
* $x_{1} \cdot (w_{7} - w_{6})$

constraint 7:

* $x_{1} = w_{3} - w_{1}$
* $x_{1} \cdot w_{9} - w_{6}$



#### Endo Scalar

We give constraints for the endomul scalar computation.

Each row corresponds to 8 iterations of the inner loop in "Algorithm 2" on page 29 of
[the Halo paper](https://eprint.iacr.org/2019/1021.pdf).

The state of the algorithm that's updated across iterations of the loop is `(a, b)`.
It's clear from that description of the algorithm that an iteration of the loop can
be written as

```ignore
(a, b, i) ->
  ( 2 * a + c_func(r_{2 * i}, r_{2 * i + 1}),
    2 * b + d_func(r_{2 * i}, r_{2 * i + 1}) )
```

for some functions `c_func` and `d_func`. If one works out what these functions are on
every input (thinking of a two-bit input as a number in $\{0, 1, 2, 3\}$), one finds they
are given by

`c_func(x)`, defined by
- `c_func(0) = 0`
- `c_func(1) = 0`
- `c_func(2) = -1`
- `c_func(3) = 1`

`d_func(x)`, defined by
- `d_func(0) = -1`
- `d_func(1) = 1`
- `d_func(2) = 0`
- `d_func(3) = 0`

One can then interpolate to find polynomials that implement these functions on $\{0, 1, 2, 3\}$.

You can use [`sage`](https://www.sagemath.org/), as
```ignore
R = PolynomialRing(QQ, 'x')
c_func = R.lagrange_polynomial([(0, 0), (1, 0), (2, -1), (3, 1)])
d_func = R.lagrange_polynomial([(0, -1), (1, 1), (2, 0), (3, 0)])
```

Then, `c_func` is given by

```ignore
2/3 * x^3 - 5/2 * x^2 + 11/6 * x
```

and `d_func` is given by
```ignore
2/3 * x^3 - 7/2 * x^2 + 29/6 * x - 1 <=> c_func + (-x^2 + 3x - 1)
```

We lay it out the witness as

|  0 |  1 |  2 |  3 |  4 |  5 |  6 |  7 |  8 |  9 | 10 | 11 | 12 | 13 | 14 | Type |
|----|----|----|----|----|----|----|----|----|----|----|----|----|----|----|------|
| n0 | n8 | a0 | b0 | a8 | b8 | x0 | x1 | x2 | x3 | x4 | x5 | x6 | x7 |    | ENDO |

where each `xi` is a two-bit "crumb".

We also use a polynomial to check that each `xi` is indeed in $\{0, 1, 2, 3\}$,
which can be done by checking that each $x_i$ is a root of the polyunomial below:

```ignore
crumb(x)
= x (x - 1) (x - 2) (x - 3)
= x^4 - 6*x^3 + 11*x^2 - 6*x
= x *(x^3 - 6*x^2 + 11*x - 6)
```
Each iteration performs the following computations

* Update $n$: $\quad n_{i+1} = 2 \cdot n_{i} + x_i$
* Update $a$: $\quad a_{i+1} = 2 \cdot a_{i} + c_i$
* Update $b$: $\quad b_{i+1} = 2 \cdot b_{i} + d_i$

Then, after the 8 iterations, we compute expected values of the above operations as:

* `expected_n8 := 2 * ( 2 * ( 2 * ( 2 * ( 2 * ( 2 * ( 2 * (2 * n0 + x0) + x1 ) + x2 ) + x3 ) + x4 ) + x5 ) + x6 ) + x7`
* `expected_a8 := 2 * ( 2 * ( 2 * ( 2 * ( 2 * ( 2 * ( 2 * (2 * a0 + c0) + c1 ) + c2 ) + c3 ) + c4 ) + c5 ) + c6 ) + c7`
* `expected_b8 := 2 * ( 2 * ( 2 * ( 2 * ( 2 * ( 2 * ( 2 * (2 * b0 + d0) + d1 ) + d2 ) + d3 ) + d4 ) + d5 ) + d6 ) + d7`

Putting together all of the above, these are the 11 constraints for this gate

* Checking values after the 8 iterations:
  * Constrain $n$: ` 0 = expected_n8 - n8`
  * Constrain $a$: ` 0 = expected_a8 - a8`
  * Constrain $b$: ` 0 = expected_b8 - b8`
* Checking the crumbs, meaning each $x$ is indeed in the range $\{0, 1, 2, 3\}$:
  * Constrain $x_0$: `0 = x0 * ( x0^3 - 6 * x0^2 + 11 * x0 - 6 )`
  * Constrain $x_1$: `0 = x1 * ( x1^3 - 6 * x1^2 + 11 * x1 - 6 )`
  * Constrain $x_2$: `0 = x2 * ( x2^3 - 6 * x2^2 + 11 * x2 - 6 )`
  * Constrain $x_3$: `0 = x3 * ( x3^3 - 6 * x3^2 + 11 * x3 - 6 )`
  * Constrain $x_4$: `0 = x4 * ( x4^3 - 6 * x4^2 + 11 * x4 - 6 )`
  * Constrain $x_5$: `0 = x5 * ( x5^3 - 6 * x5^2 + 11 * x5 - 6 )`
  * Constrain $x_6$: `0 = x6 * ( x6^3 - 6 * x6^2 + 11 * x6 - 6 )`
  * Constrain $x_7$: `0 = x7 * ( x7^3 - 6 * x7^2 + 11 * x7 - 6 )`



#### Endo Scalar Multiplication

We implement custom gate constraints for short Weierstrass curve
endomorphism optimised variable base scalar multiplication.

Given a finite field $\mathbb{F}_q$ of order $q$, if the order is not a multiple of 2 nor 3, then an
elliptic curve over $\mathbb{F}_q$ in short Weierstrass form is represented by the set of points $(x,y)$
that satisfy the following equation with $a,b\in\mathbb{F}_q$ and $4a^3+27b^2\neq_{\mathbb{F}_q} 0$:
$$E(\mathbb{F}_q): y^2 = x^3 + a x + b$$
If $P=(x_p, y_p)$ and $T=(x_t, y_t)$ are two points in the curve $E(\mathbb{F}_q)$, the goal of this
operation is to perform the operation $2P±T$ efficiently as $(P±T)+P$.

`S = (P + (b ? T : −T)) + P`

The same algorithm can be used to perform other scalar multiplications, meaning it is
not restricted to the case $2\cdot P$, but it can be used for any arbitrary $k\cdot P$. This is done
by decomposing the scalar $k$ into its binary representation.
Moreover, for every step, there will be a one-bit constraint meant to differentiate between addition and subtraction
for the operation $(P±T)+P$:

In particular, the constraints of this gate take care of 4 bits of the scalar within a single EVBSM row.
When the scalar is longer (which will usually be the case), multiple EVBSM rows will be concatenated.

|  Row  |  0 |  1 |  2 |  3 |  4 |  5 |  6 |   7 |   8 |   9 |  10 |  11 |  12 |  13 |  14 |  Type |
|-------|----|----|----|----|----|----|----|-----|-----|-----|-----|-----|-----|-----|-----|-------|
|     i | xT | yT |  Ø |  Ø | xP | yP | n  |  xR |  yR |  s1 | s3  | b1  |  b2 |  b3 |  b4 | EVBSM |
|   i+1 |  = |  = |    |    | xS | yS | n' | xR' | yR' | s1' | s3' | b1' | b2' | b3' | b4' | EVBSM |

The layout of this gate (and the next row) allows for this chained behavior where the output point
of the current row $S$ gets accumulated as one of the inputs of the following row, becoming $P$ in
the next constraints. Similarly, the scalar is decomposed into binary form and $n$ ($n'$ respectively)
will store the current accumulated value and the next one for the check.

For readability, we define the following variables for the constraints:

  * `endo` $:=$ `EndoCoefficient`
  * `xq1` $:= (1 + ($`endo`$ - 1)\cdot b_1) \cdot x_t$
  * `xq2` $:= (1 + ($`endo`$ - 1)\cdot b_3) \cdot x_t$
  * `yq1` $:= (2\cdot b_2 - 1) \cdot y_t$
  * `yq2` $:= (2\cdot b_4 - 1) \cdot y_t$

These are the 11 constraints that correspond to each EVBSM gate,
which take care of 4 bits of the scalar within a single EVBSM row:

* First block:
  * `(xq1 - xp) * s1 = yq1 - yp`
  * `(2 * xp – s1^2 + xq1) * ((xp – xr) * s1 + yr + yp) = (xp – xr) * 2 * yp`
  * `(yr + yp)^2 = (xp – xr)^2 * (s1^2 – xq1 + xr)`
* Second block:
  * `(xq2 - xr) * s3 = yq2 - yr`
  * `(2*xr – s3^2 + xq2) * ((xr – xs) * s3 + ys + yr) = (xr – xs) * 2 * yr`
  * `(ys + yr)^2 = (xr – xs)^2 * (s3^2 – xq2 + xs)`
* Booleanity checks:
  * Bit flag $b_1$: `0 = b1 * (b1 - 1)`
  * Bit flag $b_2$: `0 = b2 * (b2 - 1)`
  * Bit flag $b_3$: `0 = b3 * (b3 - 1)`
  * Bit flag $b_4$: `0 = b4 * (b4 - 1)`
* Binary decomposition:
  * Accumulated scalar: `n_next = 16 * n + 8 * b1 + 4 * b2 + 2 * b3 + b4`

The constraints above are derived from the following EC Affine arithmetic equations:

* (1) => $(x_{q_1} - x_p) \cdot s_1 = y_{q_1} - y_p$
* (2&3) => $(x_p – x_r) \cdot s_2 = y_r + y_p$
* (2) => $(2 \cdot x_p + x_{q_1} – s_1^2) \cdot (s_1 + s_2) = 2 \cdot y_p$
    * <=> $(2 \cdot x_p – s_1^2 + x_{q_1}) \cdot ((x_p – x_r) \cdot s_1 + y_r + y_p) = (x_p – x_r) \cdot 2 \cdot y_p$
* (3) => $s_1^2 - s_2^2 = x_{q_1} - x_r$
    * <=> $(y_r + y_p)^2 = (x_p – x_r)^2 \cdot (s_1^2 – x_{q_1} + x_r)$
*
* (4) => $(x_{q_2} - x_r) \cdot s_3 = y_{q_2} - y_r$
* (5&6) => $(x_r – x_s) \cdot s_4 = y_s + y_r$
* (5) => $(2 \cdot x_r + x_{q_2} – s_3^2) \cdot (s_3 + s_4) = 2 \cdot y_r$
    * <=> $(2 \cdot x_r – s_3^2 + x_{q_2}) \cdot ((x_r – x_s) \cdot s_3 + y_s + y_r) = (x_r – x_s) \cdot 2 \cdot y_r$
* (6) => $s_3^2 – s_4^2 = x_{q_2} - x_s$
    * <=> $(y_s + y_r)^2 = (x_r – x_s)^2 \cdot (s_3^2 – x_{q_2} + x_s)$

Defining $s_2$ and $s_4$ as

* $s_2 := \frac{2 \cdot y_P}{2 * x_P + x_T - s_1^2} - s_1$
* $s_4 := \frac{2 \cdot y_R}{2 * x_R + x_T - s_3^2} - s_3$

Gives the following equations when substituting the values of $s_2$ and $s_4$:

1. `(xq1 - xp) * s1 = (2 * b1 - 1) * yt - yp`
2. `(2 * xp – s1^2 + xq1) * ((xp – xr) * s1 + yr + yp) = (xp – xr) * 2 * yp`
3. `(yr + yp)^2 = (xp – xr)^2 * (s1^2 – xq1 + xr)`
-
4. `(xq2 - xr) * s3 = (2 * b2 - 1) * yt - yr`
5. `(2 * xr – s3^2 + xq2) * ((xr – xs) * s3 + ys + yr) = (xr – xs) * 2 * yr`
6. `(ys + yr)^2 = (xr – xs)^2 * (s3^2 – xq2 + xs)`



#### Scalar Multiplication

We implement custom Plonk constraints for short Weierstrass curve variable base scalar multiplication.

Given a finite field $\mathbb{F}_q$ of order $q$, if the order is not a multiple of 2 nor 3, then an
elliptic curve over $\mathbb{F}_q$ in short Weierstrass form is represented by the set of points $(x,y)$
that satisfy the following equation with $a,b\in\mathbb{F}_q$ and $4a^3+27b^2\neq_{\mathbb{F}_q} 0$:
$$E(\mathbb{F}_q): y^2 = x^3 + a x + b$$
If $P=(x_p, y_p)$ and $Q=(x_q, y_q)$ are two points in the curve $E(\mathbb{F}_q)$, the algorithm we
represent here computes the operation $2P+Q$ (point doubling and point addition) as $(P+Q)+Q$.

```admonish info
Point $Q=(x_q, y_q)$ has nothing to do with the order $q$ of the field $\mathbb{F}_q$.
```

The original algorithm that is being used can be found in the Section 3.1 of <https://arxiv.org/pdf/math/0208038.pdf>,
which can perform the above operation using 1 multiplication, 2 squarings and 2 divisions (one more squaring)
if $P=Q$), thanks to the fact that computing the $Y$-coordinate of the intermediate addition is not required.
This is more efficient to the standard algorithm that requires 1 more multiplication, 3 squarings in total and 2 divisions.

Moreover, this algorithm can be applied not only to the operation $2P+Q$, but any other scalar multiplication $kP$.
This can be done by expressing the scalar $k$ in biwise form and performing a double-and-add approach.
Nonetheless, this requires conditionals to differentiate $2P$ from $2P+Q$. For that reason, we will implement
the following pseudocode from <https://github.com/zcash/zcash/issues/3924> (where instead, they give a variant
of the above efficient algorithm for Montgomery curves $b\cdot y^2 = x^3 + a \cdot x^2 + x$).

```ignore
Acc := [2]T
for i = n-1 ... 0:
   Q := (r_i == 1) ? T : -T
   Acc := Acc + (Q + Acc)
return (d_0 == 0) ? Q - P : Q
```


The layout of the witness requires 2 rows.
The i-th row will be a `VBSM` gate whereas the next row will be a `ZERO` gate.

|  Row  |  0 |  1 |  2 |  3 |  4 |  5 |  6 |  7 |  8 |  9 | 10 | 11 | 12 | 13 | 14 | Type |
|-------|----|----|----|----|----|----|----|----|----|----|----|----|----|----|----|------|
|     i | xT | yT | x0 | y0 |  n | n' |    | x1 | y1 | x2 | y2 | x3 | y3 | x4 | y4 | VBSM |
|   i+1 | x5 | y5 | b0 | b1 | b2 | b3 | b4 | s0 | s1 | s2 | s3 | s4 |    |    |    | ZERO |

The gate constraints take care of 5 bits of the scalar multiplication.
Each single bit consists of 4 constraints.
There is one additional constraint imposed on the final number.
Thus, the `VarBaseMul` gate argument requires 21 constraints.

For every bit, there will be one constraint meant to differentiate between addition and subtraction
for the operation $(P±T)+P$:

`S = (P + (b ? T : −T)) + P`

We follow this criteria:
- If the bit is positive, the sign should be a subtraction
- If the bit is negative, the sign should be an addition

Then, paraphrasing the above, we will represent this behavior as:

`S = (P - (2 * b - 1) * T ) + P`

Let us call `Input` the point with coordinates `(xI, yI)` and
`Target` is the point being added with coordinates `(xT, yT)`.
Then `Output` will be the point with coordinates `(xO, yO)` resulting from `O = ( I ± T ) + I`

```admonish info
Do not confuse our `Output` point `(xO, yO)` with the point at infinity that is normally represented as $\mathcal{O}$.
```

In each step of the algorithm, we consider the following elliptic curves affine arithmetic equations:

* $s_1 := \frac{y_i - (2\cdot b - 1) \cdot y_t}{x_i - x_t}$
* $s_2 := \frac{2 \cdot y_i}{2 * x_i + x_t - s_1^2} - s_1$
* $x_o := x_t + s_2^2 - s_1^2$
* $y_o := s_2 \cdot (x_i - x_o) - y_i$

For readability, we define the following 3 variables
in such a way that $s_2$ can be expressed as `u / t`:

  * `rx` $:= s_1^2 - x_i - x_t$
  * `t` $:= x_i - $ `rx` $ \iff 2 \cdot x_i - s_1^2 + x_t$
  * `u` $:= 2 \cdot y_i - $ `t` $\cdot s_1 \iff 2 \cdot y_i - s_1 \cdot (2\cdot x_i - s^2_1 + x_t)$

Next, for each bit in the algorithm, we create the following 4 constraints that derive from the above:

* Booleanity check on the bit $b$:
`0 = b * b - b`
* Constrain $s_1$:
`(xI - xT) * s1 = yI – (2b - 1) * yT`
* Constrain `Output` $X$-coordinate $x_o$ and $s_2$:
`0 = u^2 - t^2 * (xO - xT + s1^2)`
* Constrain `Output` $Y$-coordinate $y_o$ and $s_2$:
`0 = (yO + yI) * t - (xI - xO) * u`

When applied to the 5 bits, the value of the `Target` point `(xT, yT)` is maintained,
whereas the values for the `Input` and `Output` points form the chain:

`[(x0, y0) -> (x1, y1) -> (x2, y2) -> (x3, y3) -> (x4, y4) -> (x5, y5)]`

Similarly, 5 different `s0..s4` are required, just like the 5 bits `b0..b4`.

Finally, the additional constraint makes sure that the scalar is being correctly expressed
into its binary form (using the double-and-add decomposition) as:
$$ n' = 2^5 \cdot n + 2^4 \cdot b_0 + 2^3 \cdot b_1 + 2^2 \cdot b_2 + 2^1 \cdot b_3 + b_4$$
This equation is translated as the constraint:
* Binary decomposition:
`0 = n' - (b4 + 2 * (b3 + 2 * (b2 + 2 * (b1 + 2 * (b0 + 2*n)))))`



#### Range Check

The range check gadget is comprised of three circuit gates (`RangeCheck0`, `RangeCheck1`
and `Zero`) and can perform range checks on three values of up to 88 bits: $v_0, v_1$ and $v_2$.

Optionally, `RangeCheck0` can be used on its own to perform 64-bit range checks by
constraining witness cells 1-2 to zero.

**Byte-order:**
* Each cell value is in little-endian byte order
* Limbs are mapped to columns in big-endian order (i.e. the lowest columns
  contain the highest bits)
* We also have the highest bits covered by copy constraints and plookups, so that
  we can copy the highest two constraints to zero and get a 64-bit lookup, which
  are envisioned to be a common case

The values are decomposed into limbs as follows.
- `L` is a 12-bit lookup (or copy) limb,
- `C` is a 2-bit "crumb" limb (we call half a nybble a crumb).

```text
        <----6----> <------8------>
   v0 = L L L L L L C C C C C C C C
   v1 = L L L L L L C C C C C C C C
        <2> <--4--> <---------------18---------------->
   v2 = C C L L L L C C C C C C C C C C C C C C C C C C
```
##### Witness structure:

| Row | Contents        |
| --- | --------------- |
|  0  | $v_0$           |
|  1  | $v_1$           |
|  2  | $v_2$           |
|  3  | $v_0, v_1, v_2$ |

* The first 2 rows contain $v_0$ and $v_1$ and their respective decompositions
  into 12-bit and 2-bit limbs
* The 3rd row contains $v_2$ and part of its decomposition: four 12-bit limbs and
  the 1st 10 crumbs
* The final row contains $v_0$'s and $v_1$'s 5th and 6th 12-bit limbs as well as the
  remaining 10 crumbs of $v_2$

```admonish
Because we are constrained to 4 lookups per row, we are forced to postpone
some lookups of v0 and v1 to the final row.
```

##### Constraints:

For efficiency, the limbs are constrained differently according to their type.
* 12-bit limbs are constrained with plookups
* 2-bit crumbs are constrained with degree-4 constraints $x(x-1)(x-2)(x-3)$

##### Layout:

This is how the three 88-bit inputs $v_0, v_1$ and $v_2$ are layed out and constrained.

* `vipj` is the jth 12-bit limb of value $v_i$
* `vicj` is the jth 2-bit crumb limb of value $v_i$

| Gates | `RangeCheck0`  | `RangeCheck0`  | `RangeCheck1`  | `Zero`          |
| ----- | -------------- | -------------- | -------------- | --------------- |
| Rows  |          0     |          1     |          2     |          3      |
| Cols  |                |                |                |                 |
|     0 |         `v0`   |         `v1`   |         `v2`   |         `0`     |
|  MS:1 | copy    `v0p0` | copy    `v1p0` | crumb   `v2c0` | crumb   `v2c10` |
|     2 | copy    `v0p1` | copy    `v1p1` | crumb   `v2c1` | crumb   `v2c11` |
|     3 | plookup `v0p2` | plookup `v1p2` | plookup `v2p0` | plookup `v0p0`  |
|     4 | plookup `v0p3` | plookup `v1p3` | plookup `v2p1` | plookup `v0p1`  |
|     5 | plookup `v0p4` | plookup `v1p4` | plookup `v2p2` | plookup `v1p0`  |
|     6 | plookup `v0p5` | plookup `v1p5` | plookup `v2p3` | plookup `v1p1`  |
|     7 | crumb   `v0c0` | crumb   `v1c0` | crumb   `v2c2` | crumb   `v2c12` |
|     8 | crumb   `v0c1` | crumb   `v1c1` | crumb   `v2c3` | crumb   `v2c13` |
|     9 | crumb   `v0c2` | crumb   `v1c2` | crumb   `v2c4` | crumb   `v2c14` |
|    10 | crumb   `v0c3` | crumb   `v1c3` | crumb   `v2c5` | crumb   `v2c15` |
|    11 | crumb   `v0c4` | crumb   `v1c4` | crumb   `v2c6` | crumb   `v2c16` |
|    12 | crumb   `v0c5` | crumb   `v1c5` | crumb   `v2c7` | crumb   `v2c17` |
|    13 | crumb   `v0p6` | crumb   `v1c6` | crumb   `v2c8` | crumb   `v2c18` |
| LS:14 | crumb   `v0p7` | crumb   `v1c7` | crumb   `v2c9` | crumb   `v2c19` |

The 12-bit chunks are constrained with plookups and the 2-bit crumbs are
constrained with degree-4 constraints of the form $x (x - 1) (x - 2) (x - 3)$.

Note that copy denotes a plookup that is deferred to the 4th gate (i.e. `Zero`).
This is because of the limitation that we have at most 4 lookups per row.
The copies are constrained using the permutation argument.

**Gate types:**

Different rows are constrained using different `CircuitGate` types

| Row | `CircuitGate` | Purpose                                                            |
| --- | ------------- | ------------------------------------------------------------------ |
|   0 | `RangeCheck0` | Partially constrain $v_0$                                          |
|   1 | `RangeCheck0` | Partially constrain $v_1$                                          |
|   2 | `RangeCheck1` | Fully constrain $v_2$ (and trigger plookups constraints on row 3)  |
|   3 | `Zero`        | Complete the constraining of $v_0$ and $v_1$ using lookups         |

```admonish
 Each CircuitGate type corresponds to a unique polynomial and thus is assigned
 its own unique powers of alpha
```
##### `RangeCheck0` - Range check constraints

* This circuit gate is used to partially constrain values $v_0$ and $v_1$
* Optionally, it can be used on its own as a single 64-bit range check by
  constraining columns 1 and 2 to zero
* The rest of $v_0$ and $v_1$ are constrained by the lookups in the `Zero` gate row
* This gate operates on the `Curr` row

It uses three different types of constraints
* copy    - copy to another cell (12-bits)
* plookup - plookup (12-bits)
* crumb   - degree-4 constraint (2-bits)

Given value `v` the layout looks like this

| Column | `Curr`        |
| ------ | ------------- |
|      0 |         `v`   |
|      1 | copy    `vp0` |
|      2 | copy    `vp1` |
|      3 | plookup `vp2` |
|      4 | plookup `vp3` |
|      5 | plookup `vp4` |
|      6 | plookup `vp5` |
|      7 | crumb   `vc0` |
|      8 | crumb   `vc1` |
|      9 | crumb   `vc2` |
|     10 | crumb   `vc3` |
|     11 | crumb   `vc4` |
|     12 | crumb   `vc5` |
|     13 | crumb   `vc6` |
|     14 | crumb   `vc7` |

where the notation `vpi` and `vci` defined in the "Layout" section above.
##### `RangeCheck1` - Range check constraints

* This circuit gate is used to fully constrain $v_2$
* It operates on the `Curr` and `Next` rows

It uses two different types of constraints
* plookup - plookup (12-bits)
* crumb   - degree-4 constraint (2-bits)

Given value `v2` the layout looks like this

| Column | `Curr`         | `Next`        |
| ------ | -------------- | ------------- |
|      0 |         `v2`   | (ignored)     |
|      1 | crumb   `v2c0` | crumb `v2c10` |
|      2 | crumb   `v2c1` | crumb `v2c11` |
|      3 | plookup `v2p0` | (ignored)     |
|      4 | plookup `v2p1` | (ignored)     |
|      5 | plookup `v2p2` | (ignored)     |
|      6 | plookup `v2p3` | (ignored)     |
|      7 | crumb   `v2c2` | crumb `v2c12` |
|      8 | crumb   `v2c3` | crumb `v2c13` |
|      9 | crumb   `v2c4` | crumb `v2c14` |
|     10 | crumb   `v2c5` | crumb `v2c15` |
|     11 | crumb   `v2c6` | crumb `v2c16` |
|     12 | crumb   `v2c7` | crumb `v2c17` |
|     13 | crumb   `v2c8` | crumb `v2c18` |
|     14 | crumb   `v2c9` | crumb `v2c19` |

where the notation `v2ci` and `v2pi` defined in the "Layout" section above.


#### Foreign Field Addition

These circuit gates are used to constrain that

```text
left_input +/- right_input = field_overflow * foreign_modulus + result
```

Documentation:

 For more details please see the [FFadd RFC](../rfcs/ffadd.md)

Mapping:
 To make things clearer, the following mapping between the variable names
 used in the code and those of the RFC document can be helpful.

```text
    left_input_lo -> a0  right_input_lo -> b0  result_lo -> r0  bound_lo -> u0
    left_input_mi -> a1  right_input_mi -> b1  result_mi -> r1  bound_mi -> u1
    left_input_hi -> a2  right_input_hi -> b2  result_hi -> r2  bound_hi -> u2

    field_overflow  -> q
    sign            -> s
    carry_lo        -> c0
    carry_mi        -> c1
    bound_carry_lo  -> k0
    bound_carry_mi  -> k1
```

Note:
 Our limbs are 88-bit long. We denote with:
 - `lo` the least significant limb (in little-endian, this is from 0 to 87)
 - `mi` the middle limb            (in little-endian, this is from 88 to 175)
 - `hi` the most significant limb  (in little-endian, this is from 176 to 263)

Let `left_input_lo`, `left_input_mi`, `left_input_hi` be 88-bit limbs of the left element

Let `right_input_lo`, `right_input_mi`, `right_input_hi` be 88-bit limbs of the right element

Let `foreign_modulus_lo`, `foreign_modulus_mi`, `foreign_modulus_hi` be 88-bit limbs of the foreign modulus

Then the limbs of the result are

- `result_lo = left_input_lo +/- right_input_lo - field_overflow * foreign_modulus_lo - 2^{88} * result_carry_lo`
- `result_mi = left_input_mi +/- right_input_mi - field_overflow * foreign_modulus_mi - 2^{88} * result_carry_mi + result_carry_lo`
- `result_hi = left_input_hi +/- right_input_hi - field_overflow * foreign_modulus_hi + result_carry_mi`

`field_overflow` $=0$ or $1$ or $-1$ handles overflows in the field

`result_carry_i` $= -1, 0, 1$ are auxiliary variables that handle carries between limbs

Apart from the range checks of the chained inputs, we need to do an additional range check for a final bound
to make sure that the result is less than the modulus, by adding `2^{3*88} - foreign_modulus` to it.
 (This can be computed easily from the limbs of the modulus)
Note that `2^{264}` as limbs represents: (0, 0, 0, 1) then:

The upper-bound check can be calculated as
- `bound_lo = result_lo - foreign_modulus_lo - bound_carry_lo * 2^{88}`
- `bound_mi = result_mi - foreign_modulus_mi - bound_carry_mi * 2^{88} + bound_carry_lo`
- `bound_hi = result_hi - foreign_modulus_hi + 2^{88} + bound_carry_mi`

Which is equivalent to another foreign field addition with right input 2^{264}, q = 1 and s = 1
- `bound_lo = result_lo + s *      0 - q * foreign_modulus_lo - bound_carry_lo * 2^{88}`
- `bound_mi = result_mi + s *      0 - q * foreign_modulus_mi - bound_carry_mi * 2^{88} + bound_carry_lo`
- `bound_hi = result_hi + s * 2^{88} - q * foreign_modulus_hi                           + bound_carry_mi`

`bound_carry_i` $= 0$ or $1$ or $-1$ are auxiliary variables that handle carries between limbs

The range check of `bound` can be skipped until the end of the operations
and `result` is an intermediate value that is unused elsewhere (since the final `result`
must have had the right amount of moduli subtracted along the way, meaning a multiple of the modulus).
In other words, intermediate results could potentially give a valid witness that satisfies the constraints
but where the result is larger than the modulus (yet smaller than 2^{264}). The reason that we have a
 final bound check is to make sure that the final result (`min_result`) is indeed the minimum one
 (meaning less than the modulus).

You could lay this out as a double-width gate for chained foreign additions and a final row, e.g.

| col | `ForeignFieldAdd`       | more `ForeignFieldAdd` | final `ForeignFieldAdd` | final `Zero`      |
| --- | ----------------------- | ---------------------- | ----------------------- | ----------------- |
|   0 | `left_input_lo`  (copy) | `result_lo` (copy)     | `min_result_lo` (copy)  | `bound_lo` (copy) |
|   1 | `left_input_mi`  (copy) | `result_mi` (copy)     | `min_result_mi` (copy)  | `bound_mi` (copy) |
|   2 | `left_input_hi`  (copy) | `result_hi` (copy)     | `min_result_hi` (copy)  | `bound_hi` (copy) |
|   3 | `right_input_lo` (copy) |  ...                   |  0              (check) |                   |
|   4 | `right_input_mi` (copy) |  ...                   |  0              (check) |                   |
|   5 | `right_input_hi` (copy) |  ...                   |  2^88           (check) |                   |
|   6 | `sign`           (copy) |  ...                   |  1              (check) |                   |
|   7 | `field_overflow`        |  ...                   |  1              (check) |                   |
|   8 | `carry_lo`              |  ...                   | `bound_carry_lo`        |                   |
|   9 | `carry_mi`              |  ...                   | `bound_carry_mi`        |                   |
|  10 |                         |                        |                         |                   |
|  11 |                         |                        |                         |                   |
|  12 |                         |                        |                         |                   |
|  13 |                         |                        |                         |                   |
|  14 |                         |                        |                         |                   |

We reuse the foreign field addition gate for the final bound check since this is an addition with a
specific parameter structure. Checking that the correct right input, overflow, and sign are used shall
be done by copy constraining these values with a public input value. One could have a specific gate
for just this check requiring less constrains, but the cost of adding one more selector gate outweights
the savings of one row and a few constraints of difference.


<<<<<<< HEAD
#### Keccak

The Keccak gadget is comprised of 3 circuit gates (Xor16, Rot64, and Zero)

 Keccak works with 64-bit words. The state is represented using $5\times 5$ matrix
of 64 bit words. Each compression step of Keccak consists of 24 rounds. Let us
denote the state matrix with A (indexing elements as A[x,y]), from which we derive
further states as follows in each round. Each round then consists of the following 5 steps:

$$
\begin{align}
C[x] &= A[x,0] \oplus A[x,1] \oplus A[x,2] \oplus A[x,3] \oplus A[x,4] \\
D[x] &= C[x-1] \oplus ROT(C[x+1],1) \\
E[x,y] &= A[x,y]  \oplus D[x] \\
B[y,2x+3y] &= ROT(E[x,y],\rho[x,y]) \\
F[x,y] &= B[x,y] \oplus ((NOT B[x+1,y]) AND B[x+2,y]) \\
Fp[0,0] &= F[0,0] \oplus RC
\end{align}
$$

FOR $0\leq x, y \leq 4$ and $\rho[x,y]$ is the rotation offset defined for Keccak.

##### Design Approach:

The atomic operations are XOR, ROT, NOT, AND. In the sections below, we will describe
the gates for these operations. Below are some common approaches followed in their design.

To fit within 15 wires, we first decompose each word into its lower and upper 32-bit
components. A gate for an atomic operation works with those 32-bit components at a time.

Before we describe the specific gate design approaches, below are some constraints in the
Kimchi framework that dictated those approaches.
* only 4 lookups per row
* only first 7 columns are available to the permutation polynomial
=======
#### Xor
>>>>>>> b527d58b

##### `Xor16` - Chainable XOR constraints for words of multiples of 16 bits.

* This circuit gate is used to constrain that `in1` xored with `in2` equals `out`
* The length of `in1`, `in2` and `out` must be the same and a multiple of 16bits.
* This gate operates on the `Curr` and `Next` rows.

It uses three different types of constraints
* copy          - copy to another cell (32-bits)
* plookup       - xor-table plookup (4-bits)
* decomposition - the constraints inside the gate

The 4-bit crumbs are assumed to be laid out with `0` column being the least significant crumb.
Given values `in1`, `in2` and `out`, the layout looks like this:

| Column |          `Curr`  |          `Next`  |
| ------ | ---------------- | ---------------- |
|      0 | copy     `in1`   | copy     `in1'`  |
|      1 | copy     `in2`   | copy     `in2'`  |
|      2 | copy     `out`   | copy     `out'`  |
|      3 | plookup0 `in1_0` |                  |
|      4 | plookup1 `in1_1` |                  |
|      5 | plookup2 `in1_2` |                  |
|      6 | plookup3 `in1_3` |                  |
|      7 | plookup0 `in2_0` |                  |
|      8 | plookup1 `in2_1` |                  |
|      9 | plookup2 `in2_2` |                  |
|     10 | plookup3 `in2_3` |                  |
|     11 | plookup0 `out_0` |                  |
|     12 | plookup1 `out_1` |                  |
|     13 | plookup2 `out_2` |                  |
|     14 | plookup3 `out_3` |                  |

One single gate with next values of `in1'`, `in2'` and `out'` being zero can be used to check
that the original `in1`, `in2` and `out` had 16-bits. We can chain this gate 4 times as follows
to obtain a gadget for 64-bit words XOR:

 | Row | `CircuitGate` | Purpose                                    |
 | --- | ------------- | ------------------------------------------ |
 |   0 | `Xor16`       | Xor 2 least significant bytes of the words |
 |   1 | `Xor16`       | Xor next 2 bytes of the words              |
 |   2 | `Xor16`       | Xor next 2 bytes of the words              |
 |   3 | `Xor16`       | Xor 2 most significant bytes of the words  |
 |   4 | `Zero`        | Zero values, can be reused as generic gate |

```admonition::notice
 We could half the number of rows of the 64-bit XOR gadget by having lookups
 for 8 bits at a time, but for now we will use the 4-bit XOR table that we have.
 Rough computations show that if we run 8 or more Keccaks in one circuit we should
 use the 8-bit XOR table.
```
##### `KeccakRot` - Constraints for rotation of 64-bit words

* This circuit gate is used to constrain that a 64-bit word is rotated by r<64 bits to the "left".
* The rotation is performed towards the most significant side (thus, the new LSB is fed with the old MSB).
* This gate operates on the `Curr` and `Next` rows.

The idea is to split the rotation operation into two parts:
* Shift to the left
* Add the excess bits to the right

We represent shifting with multiplication modulo 2^{64}. That is, for each word to be rotated, we provide in
the witness a quotient and a remainder, similarly to `ForeignFieldMul` such that the following operation holds:

$$word \cdot 2^{rot} = quotient \cdot 2^{64} + remainder$$

Then, the remainder corresponds to the shifted word, and the quotient corresponds to the excess bits.
Thus, in order to obtain the rotated word, we need to add the quotient and the remainder as follows:

$$rotated = shifted + excess$$

The input word is known to be of length 64 bits. All we need for soundness is check that the shifted and
excess parts of the word have the correct size as well. That means, we need to range check that:
$$
\begin{aligned}
excess &< 2^{rot}\\
shifted &< 2^{64}
\end{aligned}
$$
The latter can be obtained with a `RangeCheck0` gate setting the two most significant limbs to zero.
The former is equivalent to the following check:
$$excess - 2^{rot} + 2^{64} < 2^{64}$$
which is doable with the constraints in a `RangeCheck0` gate. Since our current row within the `KeccakRot` gate
is almost empty, we can use it to perform the range check within the same gate. Then, using the following layout
and assuming that the gate has a coefficient storing the value $2^{rot}$,

| Gate   | `KeccakRot`         | `RangeCheck0`    |
| ------ | ------------------- | ---------------- |
| Column | `Curr`              | `Next`           |
| ------ | ------------------- | ---------------- |
|      0 | copy `word`         |`shifted`         |
|      1 | copy `rotated`      | 0                |
|      2 |      `excess`       | 0                |
|      3 |      `bound_limb0`  | `shifted_limb0`  |
|      4 |      `bound_limb1`  | `shifted_limb1`  |
|      5 |      `bound_limb2`  | `shifted_limb2`  |
|      6 |      `bound_limb3`  | `shifted_limb3`  |
|      7 |      `bound_crumb0` | `shifted_crumb0` |
|      8 |      `bound_crumb1` | `shifted_crumb1` |
|      9 |      `bound_crumb2` | `shifted_crumb2` |
|     10 |      `bound_crumb3` | `shifted_crumb3` |
|     11 |      `bound_crumb4` | `shifted_crumb4` |
|     12 |      `bound_crumb5` | `shifted_crumb5` |
|     13 |      `bound_crumb6` | `shifted_crumb6` |
|     14 |      `bound_crumb7` | `shifted_crumb7` |

In Keccak, rotations are performed over a 5x5 matrix state of w-bit words each cell. The values used
to perform the rotation are fixed, public, and known in advance, according to the following table:

| y \ x |   0 |   1 |   2 |   3 |   4 |
| ----- | --- | --- | --- | --- | --- |
| 0     |   0 |   1 | 190 |  28 |  91 |
| 1     |  36 | 300 |   6 |  55 | 276 |
| 2     |   3 |  10 | 171 | 153 | 231 |
| 3     | 105 |  45 |  15 |  21 | 136 |
| 4     | 210 |  66 | 253 | 120 |  78 |

But since we are always using 64-bit words, we can have an equivalent table with these values modulo 64
to avoid needing multiple passes of the rotation gate (a single step would cause overflows):

| y \ x |   0 |   1 |   2 |   3 |   4 |
| ----- | --- | --- | --- | --- | --- |
| 0     |   0 |   1 |  62 |  28 |  27 |
| 1     |  36 |  44 |   6 |  55 |  20 |
| 2     |   3 |  10 |  43 |  25 |  39 |
| 3     |  41 |  45 |  15 |  21 |   8 |
| 4     |  18 |   2 |  61 |  56 |  14 |

Since there is one value of the coordinates (x, y) where the rotation is 0 bits, we can skip that step in the
gadget. This will save us one gate, and thus the whole 25-1=24 rotations will be performed in just 48 rows.



#### Keccak

The Keccak gadget is comprised of 3 circuit gates (Xor16, Rot64, and Zero)

 Keccak works with 64-bit words. The state is represented using $5\times 5$ matrix
of 64 bit words. Each compression step of Keccak consists of 24 rounds. Let us
denote the state matrix with A (indexing elements as A[x,y]), from which we derive
further states as follows in each round. Each round then consists of the following 5 steps:

$$
\begin{align}
C[x] &= A[x,0] \oplus A[x,1] \oplus A[x,2] \oplus A[x,3] \oplus A[x,4] \\
D[x] &= C[x-1] \oplus ROT(C[x+1],1) \\
E[x,y] &= A[x,y]  \oplus D[x] \\
B[y,2x+3y] &= ROT(E[x,y],\rho[x,y]) \\
F[x,y] &= B[x,y] \oplus ((NOT B[x+1,y]) AND B[x+2,y]) \\
Fp[0,0] &= F[0,0] \oplus RC
\end{align}
$$

FOR $0\leq x, y \leq 4$ and $\rho[x,y]$ is the rotation offset defined for Keccak.
The values are in the table below extracted from the Keccak reference
 <https://keccak.team/files/Keccak-reference-3.0.pdf>

|       | x = 3 | x = 4 | x = 0 | x = 1 | x = 2 |
| ----- | ----- | ----- | ----- | ----- | ----- |
| y = 2 |  155  |  231  |    3  |   10  |  171  |
| y = 1 |   55  |  276  |   36  |  300  |    6  |
| y = 0 |   28  |   91  |    0  |    1  |  190  |
| y = 4 |  120  |   78  |  210  |   66  |  253  |
| y = 3 |   21  |  136  |  105  |   45  |   15  |

##### Design Approach:

The atomic operations are XOR, ROT, NOT, AND. In the sections below, we will describe
the gates for these operations. Below are some common approaches followed in their design.

To fit within 15 wires, we first decompose each word into its lower and upper 32-bit
components. A gate for an atomic operation works with those 32-bit components at a time.

Before we describe the specific gate design approaches, below are some constraints in the
Kimchi framework that dictated those approaches.
* only 4 lookups per row
* only first 7 columns are available to the permutation polynomial



## Setup

In this section we specify the setup that goes into creating two indexes from a circuit:

* A [*prover index*](#prover-index), necessary for the prover to to create proofs.
* A [*verifier index*](#verifier-index), necessary for the verifier to verify proofs.

```admonish
The circuit creation part is not specified in this document. It might be specified in a separate document, or we might want to specify how to create the circuit description tables.
```

As such, the transformation of a circuit into these two indexes can be seen as a compilation step. Note that the prover still needs access to the original circuit to create proofs, as they need to execute it to create the witness (register table).

### Common Index

In this section we describe data that both the prover and the verifier index share.

**`URS` (Uniform Reference String)** The URS is a set of parameters that is generated once, and shared between the prover and the verifier.
It is used for polynomial commitments, so refer to the [poly-commitment specification](./poly-commitment.md) for more details.

```admonish
Kimchi currently generates the URS based on the circuit, and attach it to the index. So each circuit can potentially be accompanied with a different URS. On the other hand, Mina reuses the same URS for multiple circuits ([see zkapps for more details](https://minaprotocol.com/blog/what-are-zkapps)).
```

**`Domain`**. A domain large enough to contain the circuit and the zero-knowledge rows (used to provide zero-knowledge to the protocol). Specifically, the smallest subgroup in our field that has order greater or equal to `n + ZK_ROWS`, with `n` is the number of gates in the circuit.
TODO: what if the domain is larger than the URS?

```admonish warning "Ordering of elements in the domain"
Note that in this specification we always assume that the first element of a domain is $1$.
```

**`Shifts`**. As part of the permutation, we need to create `PERMUTS` shifts.
To do that, the following logic is followed (in pseudo code):
(TODO: move shift creation within the permutation section?)

```python
shifts[0] = 1 # first shift is identity

for i in 0..7: # generate 7 shifts
    i = 7
    shift, i = sample(domain, i)
    while shifts.contains(shift) do:
        shift, i = sample(domain, i)
    shift[i] = shift

def sample(domain, i):
    i += 1
    shift = Field(Blake2b512(to_be_bytes(i)))
    while is_not_quadratic_non_residue(shift) || domain.contains(shift):
        i += 1
        shift = Field(Blake2b512(to_be_bytes(i)))
    return shift, i
```

**`Public`**. This variable simply contains the number of public inputs. (TODO: actually, it's not contained in the verifier index)

The compilation steps to create the common index are as follow:

1. If the circuit is less than 2 gates, abort.
2. Create a domain for the circuit. That is,
   compute the smallest subgroup of the field that
   has order greater or equal to `n + ZK_ROWS` elements.
3. Pad the circuit: add zero gates to reach the domain size.
4. sample the `PERMUTS` shifts.


### Lookup Index

If lookup is used, the following values are added to the common index:

**`LookupSelectors`**. The list of lookup selectors used. In practice, this tells you which lookup tables are used.

**`TableIds`**. This is a list of table ids used by the Lookup gate.

**`MaxJointSize`**. This is the maximum number of columns appearing in the lookup tables used by the lookup selectors. For example, the XOR lookup has 3 columns.

To create the index, follow these steps:

1. If no lookup is used in the circuit, do not create a lookup index
2. Get the lookup selectors and lookup tables (TODO: how?)
3. Concatenate runtime lookup tables with the ones used by gates
4. Get the highest number of columns `max_table_width`
   that a lookup table can have.
5. Create the concatenated table of all the fixed lookup tables.
   It will be of height the size of the domain,
   and of width the maximum width of any of the lookup tables.
   In addition, create an additional column to store all the tables' table IDs.

   For example, if you have a table with ID 0

   |       |       |       |
   | :---: | :---: | :---: |
   |   1   |   2   |   3   |
   |   5   |   6   |   7   |
   |   0   |   0   |   0   |

   and another table with ID 1

   |       |       |
   | :---: | :---: |
   |   8   |   9   |

   the concatenated table in a domain of size 5 looks like this:

   |       |       |       |
   | :---: | :---: | :---: |
   |   1   |   2   |   3   |
   |   5   |   6   |   7   |
   |   0   |   0   |   0   |
   |   8   |   9   |   0   |
   |   0   |   0   |   0   |

   with the table id vector:

   | table id |
   | :------: |
   |    0     |
   |    0     |
   |    0     |
   |    1     |
   |    0     |

   To do this, for each table:

	- Update the corresponding entries in a table id vector (of size the domain as well)
   with the table ID of the table.
	- Copy the entries from the table to new rows in the corresponding columns of the concatenated table.
	- Fill in any unused columns with 0 (to match the dummy value)
6. Pad the end of the concatened table with the dummy value.
7. Pad the end of the table id vector with 0s.
8. pre-compute polynomial and evaluation form for the look up tables
9. pre-compute polynomial and evaluation form for the table IDs,
   only if a table with an ID different from zero was used.


### Prover Index

Both the prover and the verifier index, besides the common parts described above, are made out of pre-computations which can be used to speed up the protocol.
These pre-computations are optimizations, in the context of normal proofs, but they are necessary for recursion.

```rs
pub struct ProverIndex<G: KimchiCurve> {
    /// constraints system polynomials
    #[serde(bound = "ConstraintSystem<G::ScalarField>: Serialize + DeserializeOwned")]
    pub cs: ConstraintSystem<G::ScalarField>,

    /// The symbolic linearization of our circuit, which can compile to concrete types once certain values are learned in the protocol.
    #[serde(skip)]
    pub linearization: Linearization<Vec<PolishToken<G::ScalarField>>>,

    /// The mapping between powers of alpha and constraints
    #[serde(skip)]
    pub powers_of_alpha: Alphas<G::ScalarField>,

    /// polynomial commitment keys
    #[serde(skip)]
    pub srs: Arc<SRS<G>>,

    /// maximal size of polynomial section
    pub max_poly_size: usize,

    /// maximal size of the quotient polynomial according to the supported constraints
    pub max_quot_size: usize,

    /// The verifier index corresponding to this prover index
    #[serde(skip)]
    pub verifier_index: Option<VerifierIndex<G>>,

    /// The verifier index digest corresponding to this prover index
    #[serde_as(as = "Option<o1_utils::serialization::SerdeAs>")]
    pub verifier_index_digest: Option<G::BaseField>,
}
```


### Verifier Index

Same as the prover index, we have a number of pre-computations as part of the verifier index.

```rs
#[serde_as]
#[derive(Serialize, Deserialize, Debug, Clone)]
pub struct LookupVerifierIndex<G: CommitmentCurve> {
    pub lookup_used: LookupsUsed,
    #[serde(bound = "PolyComm<G>: Serialize + DeserializeOwned")]
    pub lookup_table: Vec<PolyComm<G>>,
    #[serde(bound = "PolyComm<G>: Serialize + DeserializeOwned")]
    pub lookup_selectors: LookupSelectors<PolyComm<G>>,

    /// Table IDs for the lookup values.
    /// This may be `None` if all lookups originate from table 0.
    #[serde(bound = "PolyComm<G>: Serialize + DeserializeOwned")]
    pub table_ids: Option<PolyComm<G>>,

    /// The maximum joint size of any joint lookup in a constraint in `kinds`. This can be computed from `kinds`.
    pub max_joint_size: u32,

    /// An optional selector polynomial for runtime tables
    #[serde(bound = "PolyComm<G>: Serialize + DeserializeOwned")]
    pub runtime_tables_selector: Option<PolyComm<G>>,
}

#[serde_as]
#[derive(Serialize, Deserialize, Debug, Clone)]
pub struct VerifierIndex<G: KimchiCurve> {
    /// evaluation domain
    #[serde_as(as = "o1_utils::serialization::SerdeAs")]
    pub domain: D<G::ScalarField>,
    /// maximal size of polynomial section
    pub max_poly_size: usize,
    /// maximal size of the quotient polynomial according to the supported constraints
    pub max_quot_size: usize,
    /// polynomial commitment keys
    #[serde(skip)]
    pub srs: OnceCell<Arc<SRS<G>>>,
    /// number of public inputs
    pub public: usize,
    /// number of previous evaluation challenges, for recursive proving
    pub prev_challenges: usize,

    // index polynomial commitments
    /// permutation commitment array
    #[serde(bound = "PolyComm<G>: Serialize + DeserializeOwned")]
    pub sigma_comm: [PolyComm<G>; PERMUTS],
    /// coefficient commitment array
    #[serde(bound = "PolyComm<G>: Serialize + DeserializeOwned")]
    pub coefficients_comm: [PolyComm<G>; COLUMNS],
    /// coefficient commitment array
    #[serde(bound = "PolyComm<G>: Serialize + DeserializeOwned")]
    pub generic_comm: PolyComm<G>,

    // poseidon polynomial commitments
    /// poseidon constraint selector polynomial commitment
    #[serde(bound = "PolyComm<G>: Serialize + DeserializeOwned")]
    pub psm_comm: PolyComm<G>,

    // ECC arithmetic polynomial commitments
    /// EC addition selector polynomial commitment
    #[serde(bound = "PolyComm<G>: Serialize + DeserializeOwned")]
    pub complete_add_comm: PolyComm<G>,
    /// EC variable base scalar multiplication selector polynomial commitment
    #[serde(bound = "PolyComm<G>: Serialize + DeserializeOwned")]
    pub mul_comm: PolyComm<G>,
    /// endoscalar multiplication selector polynomial commitment
    #[serde(bound = "PolyComm<G>: Serialize + DeserializeOwned")]
    pub emul_comm: PolyComm<G>,
    /// endoscalar multiplication scalar computation selector polynomial commitment
    #[serde(bound = "PolyComm<G>: Serialize + DeserializeOwned")]
    pub endomul_scalar_comm: PolyComm<G>,

    /// Chacha polynomial commitments
    #[serde(bound = "PolyComm<G>: Serialize + DeserializeOwned")]
    pub chacha_comm: Option<[PolyComm<G>; 4]>,

    /// Range check commitments
    #[serde(bound = "PolyComm<G>: Serialize + DeserializeOwned")]
    pub range_check_comm: Option<[PolyComm<G>; range_check::gadget::GATE_COUNT]>,

    /// Foreign field modulus
    pub foreign_field_modulus: Option<BigUint>,

<<<<<<< HEAD
    /// Keccak rotation table
    #[serde_as(as = "Option<[[o1_utils::serialization::SerdeAs; 5]; 5]>")]
    pub keccak_rotation_table: Option<[[G::ScalarField; 5]; 5]>,

    // Foreign field addition gates polynomial commitments
=======
    /// Foreign field addition gates polynomial commitments
>>>>>>> b527d58b
    #[serde(bound = "Option<PolyComm<G>>: Serialize + DeserializeOwned")]
    pub foreign_field_add_comm: Option<PolyComm<G>>,

    /// Xor commitments
    #[serde(bound = "Option<PolyComm<G>>: Serialize + DeserializeOwned")]
    pub xor_comm: Option<PolyComm<G>>,

    /// wire coordinate shifts
    #[serde_as(as = "[o1_utils::serialization::SerdeAs; PERMUTS]")]
    pub shift: [G::ScalarField; PERMUTS],
    /// zero-knowledge polynomial
    #[serde(skip)]
    pub zkpm: OnceCell<DensePolynomial<G::ScalarField>>,
    // TODO(mimoo): isn't this redundant with domain.d1.group_gen ?
    /// domain offset for zero-knowledge
    #[serde(skip)]
    pub w: OnceCell<G::ScalarField>,
    /// endoscalar coefficient
    #[serde(skip)]
    pub endo: G::ScalarField,

    #[serde(bound = "PolyComm<G>: Serialize + DeserializeOwned")]
    pub lookup_index: Option<LookupVerifierIndex<G>>,

    #[serde(skip)]
    pub linearization: Linearization<Vec<PolishToken<G::ScalarField>>>,
    /// The mapping between powers of alpha and constraints
    #[serde(skip)]
    pub powers_of_alpha: Alphas<G::ScalarField>,
}
```


## Proof Construction & Verification

Originally, kimchi is based on an interactive protocol that was transformed into a non-interactive one using the [Fiat-Shamir](https://o1-labs.github.io/mina-book/crypto/plonk/fiat_shamir.html) transform.
For this reason, it can be useful to visualize the high-level interactive protocol before the transformation:

```mermaid
sequenceDiagram
    participant Prover
    participant Verifier

    Note over Prover,Verifier: Prover produces commitments to secret polynomials

    Prover->>Verifier: public input & witness commitment

    Verifier->>Prover: beta & gamma
    Prover->>Verifier: permutation commitment

    opt lookup
        Prover->>Verifier: sorted
        Prover->>Verifier: aggreg
    end

    Note over Prover,Verifier: Prover produces commitment to quotient polynomial

    Verifier->>Prover: alpha
    Prover->>Verifier: quotient commitment

    Note over Prover,Verifier: Verifier produces an evaluation point

    Verifier->>Prover: zeta

    Note over Prover,Verifier: Prover provides helper evaluations

    Prover->>Verifier: the generic selector gen(zeta) & gen(zeta * omega)
    Prover->>Verifier: the poseidon selector pos(zeta) & pos(zeta * omega)
    Prover->>Verifier: negated public input p(zeta) & p(zeta * omega)

    Note over Prover,Verifier: Prover provides needed evaluations for the linearization

    Note over Verifier: change of verifier (change of sponge)

    Prover->>Verifier: permutation poly z(zeta) & z(zeta * omega)
    Prover->>Verifier: the 15 registers w_i(zeta) & w_i(zeta * omega)
    Prover->>Verifier: the 6 sigmas s_i(zeta) & s_i(zeta * omega)

    Prover->>Verifier: ft(zeta * omega)

    opt lookup
        Prover->>Verifier: sorted(zeta) & sorted(zeta * omega)
        Prover->>Verifier: aggreg(zeta) & aggreg(zeta * omega)
        Prover->>Verifier: table(zeta) & table(zeta * omega)
    end

    Note over Prover,Verifier: Batch verification of evaluation proofs

    Verifier->>Prover: u, v

    Note over Verifier: change of verifier (change of sponge)

    Prover->>Verifier: aggregated evaluation proof (involves more interaction)
```

The Fiat-Shamir transform simulates the verifier messages via a hash function that hashes the transcript of the protocol so far before outputing verifier messages.
You can find these operations under the [proof creation](#proof-creation) and [proof verification](#proof-verification) algorithms as absorption and squeezing of values with the sponge.

### Proof Structure

A proof consists of the following data structures:

```rs
/// Evaluations of lookup polynomials
#[serde_as]
#[derive(Clone, Serialize, Deserialize)]
#[serde(bound(
    serialize = "Vec<o1_utils::serialization::SerdeAs>: serde_with::SerializeAs<Field>",
    deserialize = "Vec<o1_utils::serialization::SerdeAs>: serde_with::DeserializeAs<'de, Field>"
))]
pub struct LookupEvaluations<Field> {
    /// sorted lookup table polynomial
    #[serde_as(as = "Vec<Vec<o1_utils::serialization::SerdeAs>>")]
    pub sorted: Vec<Field>,
    /// lookup aggregation polynomial
    #[serde_as(as = "Vec<o1_utils::serialization::SerdeAs>")]
    pub aggreg: Field,
    // TODO: May be possible to optimize this away?
    /// lookup table polynomial
    #[serde_as(as = "Vec<o1_utils::serialization::SerdeAs>")]
    pub table: Field,

    /// Optionally, a runtime table polynomial.
    #[serde_as(as = "Option<Vec<o1_utils::serialization::SerdeAs>>")]
    pub runtime: Option<Field>,
}

// TODO: this should really be vectors here, perhaps create another type for chunked evaluations?
/// Polynomial evaluations contained in a `ProverProof`.
/// - **Chunked evaluations** `Field` is instantiated with vectors with a length that equals the length of the chunk
/// - **Non chunked evaluations** `Field` is instantiated with a field, so they are single-sized#[serde_as]
#[serde_as]
#[derive(Clone, Serialize, Deserialize)]
#[serde(bound(
    serialize = "Vec<o1_utils::serialization::SerdeAs>: serde_with::SerializeAs<Field>",
    deserialize = "Vec<o1_utils::serialization::SerdeAs>: serde_with::DeserializeAs<'de, Field>"
))]
pub struct ProofEvaluations<Field> {
    /// witness polynomials
    #[serde_as(as = "[Vec<o1_utils::serialization::SerdeAs>; COLUMNS]")]
    pub w: [Field; COLUMNS],
    /// permutation polynomial
    #[serde_as(as = "Vec<o1_utils::serialization::SerdeAs>")]
    pub z: Field,
    /// permutation polynomials
    /// (PERMUTS-1 evaluations because the last permutation is only used in commitment form)
    #[serde_as(as = "[Vec<o1_utils::serialization::SerdeAs>; PERMUTS - 1]")]
    pub s: [Field; PERMUTS - 1],
    /// lookup-related evaluations
    pub lookup: Option<LookupEvaluations<Field>>,
    /// evaluation of the generic selector polynomial
    #[serde_as(as = "Vec<o1_utils::serialization::SerdeAs>")]
    pub generic_selector: Field,
    /// evaluation of the poseidon selector polynomial
    #[serde_as(as = "Vec<o1_utils::serialization::SerdeAs>")]
    pub poseidon_selector: Field,
}

/// Commitments linked to the lookup feature
#[serde_as]
#[derive(Clone, Serialize, Deserialize)]
#[serde(bound = "G: ark_serialize::CanonicalDeserialize + ark_serialize::CanonicalSerialize")]
pub struct LookupCommitments<G: AffineCurve> {
    /// Commitments to the sorted lookup table polynomial (may have chunks)
    pub sorted: Vec<PolyComm<G>>,
    /// Commitment to the lookup aggregation polynomial
    pub aggreg: PolyComm<G>,
    /// Optional commitment to concatenated runtime tables
    pub runtime: Option<PolyComm<G>>,
}

/// All the commitments that the prover creates as part of the proof.
#[serde_as]
#[derive(Clone, Serialize, Deserialize)]
#[serde(bound = "G: ark_serialize::CanonicalDeserialize + ark_serialize::CanonicalSerialize")]
pub struct ProverCommitments<G: AffineCurve> {
    /// The commitments to the witness (execution trace)
    pub w_comm: [PolyComm<G>; COLUMNS],
    /// The commitment to the permutation polynomial
    pub z_comm: PolyComm<G>,
    /// The commitment to the quotient polynomial
    pub t_comm: PolyComm<G>,
    /// Commitments related to the lookup argument
    pub lookup: Option<LookupCommitments<G>>,
}

/// The proof that the prover creates from a [ProverIndex](super::prover_index::ProverIndex) and a `witness`.
#[serde_as]
#[derive(Clone, Serialize, Deserialize)]
#[serde(bound = "G: ark_serialize::CanonicalDeserialize + ark_serialize::CanonicalSerialize")]
pub struct ProverProof<G: AffineCurve> {
    /// All the polynomial commitments required in the proof
    pub commitments: ProverCommitments<G>,

    /// batched commitment opening proof
    pub proof: OpeningProof<G>,

    /// Two evaluations over a number of committed polynomials
    // TODO(mimoo): that really should be a type Evals { z: PE, zw: PE }
    pub evals: [ProofEvaluations<Vec<G::ScalarField>>; 2],

    /// Required evaluation for [Maller's optimization](https://o1-labs.github.io/mina-book/crypto/plonk/maller_15.html#the-evaluation-of-l)
    #[serde_as(as = "o1_utils::serialization::SerdeAs")]
    pub ft_eval1: G::ScalarField,

    /// The public input
    #[serde_as(as = "Vec<o1_utils::serialization::SerdeAs>")]
    pub public: Vec<G::ScalarField>,

    /// The challenges underlying the optional polynomials folded into the proof
    pub prev_challenges: Vec<RecursionChallenge<G>>,
}

/// A struct to store the challenges inside a `ProverProof`
#[serde_as]
#[derive(Clone, Deserialize, Serialize)]
#[serde(bound = "G: ark_serialize::CanonicalDeserialize + ark_serialize::CanonicalSerialize")]
pub struct RecursionChallenge<G>
where
    G: AffineCurve,
{
    /// Vector of scalar field elements
    #[serde_as(as = "Vec<o1_utils::serialization::SerdeAs>")]
    pub chals: Vec<G::ScalarField>,
    /// Polynomial commitment
    pub comm: PolyComm<G>,
}

```


The following sections specify how a prover creates a proof, and how a verifier validates a number of proofs.

### Proof Creation

To create a proof, the prover expects:

* A prover index, containing a representation of the circuit (and optionaly pre-computed values to be used in the proof creation).
* The (filled) registers table, representing parts of the execution trace of the circuit.

```admonish
The public input is expected to be passed in the first `Public` rows of the registers table.
```

The following constants are set:

* `EVAL_POINTS = 2`. This is the number of points that the prover has to evaluate their polynomials at.
($\zeta$ and $\zeta\omega$ where $\zeta$ will be deterministically generated.)
* `ZK_ROWS = 3`. This is the number of rows that will be randomized to provide zero-knowledgeness.
Note that it only needs to be greater or equal to the number of evaluations (2) in the protocol.
Yet, it contains one extra row to take into account the last constraint (final value of the permutation accumulator).
(TODO: treat the final constraint separately so that ZK_ROWS = 2)

The prover then follows the following steps to create the proof:

1. Ensure we have room in the witness for the zero-knowledge rows.
   We currently expect the witness not to be of the same length as the domain,
   but instead be of the length of the (smaller) circuit.
   If we cannot add `ZK_ROWS` rows to the columns of the witness before reaching
   the size of the domain, abort.
1. Pad the witness columns with Zero gates to make them the same length as the domain.
   Then, randomize the last `ZK_ROWS` of each columns.
1. Setup the Fq-Sponge.
1. Absorb the digest of the VerifierIndex.
1. Absorb the commitments of the previous challenges with the Fq-sponge.
1. Compute the negated public input polynomial as
   the polynomial that evaluates to $-p_i$ for the first `public_input_size` values of the domain,
   and $0$ for the rest.
1. Commit (non-hiding) to the negated public input polynomial.
1. Absorb the commitment to the public polynomial with the Fq-Sponge.

   Note: unlike the original PLONK protocol,
   the prover also provides evaluations of the public polynomial to help the verifier circuit.
   This is why we need to absorb the commitment to the public polynomial at this point.
1. Commit to the witness columns by creating `COLUMNS` hidding commitments.

   Note: since the witness is in evaluation form,
   we can use the `commit_evaluation` optimization.
1. Absorb the witness commitments with the Fq-Sponge.
1. Compute the witness polynomials by interpolating each `COLUMNS` of the witness.
   TODO: why not do this first, and then commit? Why commit from evaluation directly?
1. If using lookup:
	- if using runtime table:
		- check that all the provided runtime tables have length and IDs that match the runtime table configuration of the index
		  we expect the given runtime tables to be sorted as configured, this makes it easier afterwards
		- calculate the contribution to the second column of the lookup table
		  (the runtime vector)
	- If queries involve a lookup table with multiple columns
	  then squeeze the Fq-Sponge to obtain the joint combiner challenge $j'$,
	  otherwise set the joint combiner challenge $j'$ to $0$.
	- Derive the scalar joint combiner $j$ from $j'$ using the endomorphism (TOOD: specify)
	- If multiple lookup tables are involved,
	  set the `table_id_combiner` as the $j^i$ with $i$ the maximum width of any used table.
	  Essentially, this is to add a last column of table ids to the concatenated lookup tables.
	- Compute the dummy lookup value as the combination of the last entry of the XOR table (so `(0, 0, 0)`).
	  Warning: This assumes that we always use the XOR table when using lookups.
	- Compute the lookup table values as the combination of the lookup table entries.
	- Compute the sorted evaluations.
	- Randomize the last `EVALS` rows in each of the sorted polynomials
	  in order to add zero-knowledge to the protocol.
	- Commit each of the sorted polynomials.
	- Absorb each commitments to the sorted polynomials.
1. Sample $\beta$ with the Fq-Sponge.
1. Sample $\gamma$ with the Fq-Sponge.
1. If using lookup:
	- Compute the lookup aggregation polynomial.
	- Commit to the aggregation polynomial.
	- Absorb the commitment to the aggregation polynomial with the Fq-Sponge.
1. Compute the permutation aggregation polynomial $z$.
1. Commit (hidding) to the permutation aggregation polynomial $z$.
1. Absorb the permutation aggregation polynomial $z$ with the Fq-Sponge.
1. Sample $\alpha'$ with the Fq-Sponge.
1. Derive $\alpha$ from $\alpha'$ using the endomorphism (TODO: details)
1. TODO: instantiate alpha?
1. Compute the quotient polynomial (the $t$ in $f = Z_H \cdot t$).
   The quotient polynomial is computed by adding all these polynomials together:
	- the combined constraints for all the gates
	- the combined constraints for the permutation
	- TODO: lookup
	- the negated public polynomial
   and by then dividing the resulting polynomial with the vanishing polynomial $Z_H$.
   TODO: specify the split of the permutation polynomial into perm and bnd?
1. commit (hiding) to the quotient polynomial $t$
   TODO: specify the dummies
1. Absorb the the commitment of the quotient polynomial with the Fq-Sponge.
1. Sample $\zeta'$ with the Fq-Sponge.
1. Derive $\zeta$ from $\zeta'$ using the endomorphism (TODO: specify)
1. If lookup is used, evaluate the following polynomials at $\zeta$ and $\zeta \omega$:
	- the aggregation polynomial
	- the sorted polynomials
	- the table polynonial
1. Chunk evaluate the following polynomials at both $\zeta$ and $\zeta \omega$:
	- $s_i$
	- $w_i$
	- $z$
	- lookup (TODO)
	- generic selector
	- poseidon selector

   By "chunk evaluate" we mean that the evaluation of each polynomial can potentially be a vector of values.
   This is because the index's `max_poly_size` parameter dictates the maximum size of a polynomial in the protocol.
   If a polynomial $f$ exceeds this size, it must be split into several polynomials like so:
   $$f(x) = f_0(x) + x^n f_1(x) + x^{2n} f_2(x) + \cdots$$

   And the evaluation of such a polynomial is the following list for $x \in {\zeta, \zeta\omega}$:

   $$(f_0(x), f_1(x), f_2(x), \ldots)$$

   TODO: do we want to specify more on that? It seems unecessary except for the t polynomial (or if for some reason someone sets that to a low value)
1. Evaluate the same polynomials without chunking them
   (so that each polynomial should correspond to a single value this time).
1. Compute the ft polynomial.
   This is to implement [Maller's optimization](https://o1-labs.github.io/mina-book/crypto/plonk/maller_15.html).
1. construct the blinding part of the ft polynomial commitment
   see https://o1-labs.github.io/mina-book/crypto/plonk/maller_15.html#evaluation-proof-and-blinding-factors
1. Evaluate the ft polynomial at $\zeta\omega$ only.
1. Setup the Fr-Sponge
1. Squeeze the Fq-sponge and absorb the result with the Fr-Sponge.
1. Absorb the previous recursion challenges.
1. Compute evaluations for the previous recursion challenges.
1. Evaluate the negated public polynomial (if present) at $\zeta$ and $\zeta\omega$.
1. Absorb the unique evaluation of ft: $ft(\zeta\omega)$.
1. Absorb all the polynomial evaluations in $\zeta$ and $\zeta\omega$:
	- the public polynomial
	- z
	- generic selector
	- poseidon selector
	- the 15 register/witness
	- 6 sigmas evaluations (the last one is not evaluated)
1. Sample $v'$ with the Fr-Sponge
1. Derive $v$ from $v'$ using the endomorphism (TODO: specify)
1. Sample $u'$ with the Fr-Sponge
1. Derive $u$ from $u'$ using the endomorphism (TODO: specify)
1. Create a list of all polynomials that will require evaluations
   (and evaluation proofs) in the protocol.
   First, include the previous challenges, in case we are in a recursive prover.
1. Then, include:
	- the negated public polynomial
	- the ft polynomial
	- the permutation aggregation polynomial z polynomial
	- the generic selector
	- the poseidon selector
	- the 15 registers/witness columns
	- the 6 sigmas
	- optionally, the runtime table
1. if using lookup:
	- add the lookup sorted polynomials
	- add the lookup aggreg polynomial
	- add the combined table polynomial
	- if present, add the runtime table polynomial
1. Create an aggregated evaluation proof for all of these polynomials at $\zeta$ and $\zeta\omega$ using $u$ and $v$.


### Proof Verification

TODO: we talk about batch verification, but is there an actual batch operation? It seems like we're just verifying an aggregated opening proof

We define two helper algorithms below, used in the batch verification of proofs.


#### Fiat-Shamir argument

We run the following algorithm:

1. Setup the Fq-Sponge.
1. Absorb the digest of the VerifierIndex.
1. Absorb the commitments of the previous challenges with the Fq-sponge.
1. Absorb the commitment of the public input polynomial with the Fq-Sponge.
1. Absorb the commitments to the registers / witness columns with the Fq-Sponge.
1. If lookup is used:
	- If it involves queries to a multiple-column lookup table,
	  then squeeze the Fq-Sponge to obtain the joint combiner challenge $j'$,
	  otherwise set the joint combiner challenge $j'$ to $0$.
	- Derive the scalar joint combiner challenge $j$ from $j'$ using the endomorphism.
	  (TODO: specify endomorphism)
	- absorb the commitments to the sorted polynomials.
1. Sample $\beta$ with the Fq-Sponge.
1. Sample $\gamma$ with the Fq-Sponge.
1. If using lookup, absorb the commitment to the aggregation lookup polynomial.
1. Absorb the commitment to the permutation trace with the Fq-Sponge.
1. Sample $\alpha'$ with the Fq-Sponge.
1. Derive $\alpha$ from $\alpha'$ using the endomorphism (TODO: details).
1. Enforce that the length of the $t$ commitment is of size `PERMUTS`.
1. Absorb the commitment to the quotient polynomial $t$ into the argument.
1. Sample $\zeta'$ with the Fq-Sponge.
1. Derive $\zeta$ from $\zeta'$ using the endomorphism (TODO: specify).
1. Setup the Fr-Sponge.
1. Squeeze the Fq-sponge and absorb the result with the Fr-Sponge.
1. Compute evaluations for the previous recursion challenges.
1. Absorb the previous recursion challenges.
1. Evaluate the negated public polynomial (if present) at $\zeta$ and $\zeta\omega$.

   NOTE: this works only in the case when the poly segment size is not smaller than that of the domain.
1. Absorb the unique evaluation of ft: $ft(\zeta\omega)$.
1. Absorb all the polynomial evaluations in $\zeta$ and $\zeta\omega$:
	- the public polynomial
	- z
	- generic selector
	- poseidon selector
	- the 15 register/witness
	- 6 sigmas evaluations (the last one is not evaluated)
1. Sample $v'$ with the Fr-Sponge.
1. Derive $v$ from $v'$ using the endomorphism (TODO: specify).
1. Sample $u'$ with the Fr-Sponge.
1. Derive $u$ from $u'$ using the endomorphism (TODO: specify).
1. Create a list of all polynomials that have an evaluation proof.
1. Compute the evaluation of $ft(\zeta)$.

#### Partial verification

For every proof we want to verify, we defer the proof opening to the very end.
This allows us to potentially batch verify a number of partially verified proofs.
Essentially, this steps verifies that $f(\zeta) = t(\zeta) * Z_H(\zeta)$.

1. Commit to the negated public input polynomial.
1. Run the [Fiat-Shamir argument](#fiat-shamir-argument).
1. Combine the chunked polynomials' evaluations
   (TODO: most likely only the quotient polynomial is chunked)
   with the right powers of $\zeta^n$ and $(\zeta * \omega)^n$.
4. Compute the commitment to the linearized polynomial $f$.
   To do this, add the constraints of all of the gates, of the permutation,
   and optionally of the lookup.
   (See the separate sections in the [constraints](#constraints) section.)
   Any polynomial should be replaced by its associated commitment,
   contained in the verifier index or in the proof,
   unless a polynomial has its evaluation provided by the proof
   in which case the evaluation should be used in place of the commitment.
1. Compute the (chuncked) commitment of $ft$
   (see [Maller's optimization](../crypto/plonk/maller_15.html)).
1. List the polynomial commitments, and their associated evaluations,
   that are associated to the aggregated evaluation proof in the proof:
	- recursion
	- public input commitment
	- ft commitment (chunks of it)
	- permutation commitment
	- index commitments that use the coefficients
	- witness commitments
	- sigma commitments
	- lookup commitments
#### Batch verification of proofs

Below, we define the steps to verify a number of proofs
(each associated to a [verifier index](#verifier-index)).
You can, of course, use it to verify a single proof.

1. If there's no proof to verify, the proof validates trivially.
1. Ensure that all the proof's verifier index have a URS of the same length. (TODO: do they have to be the same URS though? should we check for that?)
1. Validate each proof separately following the [partial verification](#partial-verification) steps.
1. Use the [`PolyCom.verify`](#polynomial-commitments) to verify the partially evaluated proofs.


## Optimizations

* `commit_evaluation`: TODO

## Security Considerations

TODO<|MERGE_RESOLUTION|>--- conflicted
+++ resolved
@@ -1299,44 +1299,7 @@
 the savings of one row and a few constraints of difference.
 
 
-<<<<<<< HEAD
-#### Keccak
-
-The Keccak gadget is comprised of 3 circuit gates (Xor16, Rot64, and Zero)
-
- Keccak works with 64-bit words. The state is represented using $5\times 5$ matrix
-of 64 bit words. Each compression step of Keccak consists of 24 rounds. Let us
-denote the state matrix with A (indexing elements as A[x,y]), from which we derive
-further states as follows in each round. Each round then consists of the following 5 steps:
-
-$$
-\begin{align}
-C[x] &= A[x,0] \oplus A[x,1] \oplus A[x,2] \oplus A[x,3] \oplus A[x,4] \\
-D[x] &= C[x-1] \oplus ROT(C[x+1],1) \\
-E[x,y] &= A[x,y]  \oplus D[x] \\
-B[y,2x+3y] &= ROT(E[x,y],\rho[x,y]) \\
-F[x,y] &= B[x,y] \oplus ((NOT B[x+1,y]) AND B[x+2,y]) \\
-Fp[0,0] &= F[0,0] \oplus RC
-\end{align}
-$$
-
-FOR $0\leq x, y \leq 4$ and $\rho[x,y]$ is the rotation offset defined for Keccak.
-
-##### Design Approach:
-
-The atomic operations are XOR, ROT, NOT, AND. In the sections below, we will describe
-the gates for these operations. Below are some common approaches followed in their design.
-
-To fit within 15 wires, we first decompose each word into its lower and upper 32-bit
-components. A gate for an atomic operation works with those 32-bit components at a time.
-
-Before we describe the specific gate design approaches, below are some constraints in the
-Kimchi framework that dictated those approaches.
-* only 4 lookups per row
-* only first 7 columns are available to the permutation polynomial
-=======
 #### Xor
->>>>>>> b527d58b
 
 ##### `Xor16` - Chainable XOR constraints for words of multiples of 16 bits.
 
@@ -1388,6 +1351,43 @@
  Rough computations show that if we run 8 or more Keccaks in one circuit we should
  use the 8-bit XOR table.
 ```
+
+
+#### Keccak
+
+The Keccak gadget is comprised of 3 circuit gates (Xor16, Rot64, and Zero)
+
+ Keccak works with 64-bit words. The state is represented using $5\times 5$ matrix
+of 64 bit words. Each compression step of Keccak consists of 24 rounds. Let us
+denote the state matrix with A (indexing elements as A[x,y]), from which we derive
+further states as follows in each round. Each round then consists of the following 5 steps:
+
+$$
+\begin{align}
+C[x] &= A[x,0] \oplus A[x,1] \oplus A[x,2] \oplus A[x,3] \oplus A[x,4] \\
+D[x] &= C[x-1] \oplus ROT(C[x+1],1) \\
+E[x,y] &= A[x,y]  \oplus D[x] \\
+B[y,2x+3y] &= ROT(E[x,y],\rho[x,y]) \\
+F[x,y] &= B[x,y] \oplus ((NOT B[x+1,y]) AND B[x+2,y]) \\
+Fp[0,0] &= F[0,0] \oplus RC
+\end{align}
+$$
+
+FOR $0\leq x, y \leq 4$ and $\rho[x,y]$ is the rotation offset defined for Keccak.
+
+##### Design Approach:
+
+The atomic operations are XOR, ROT, NOT, AND. In the sections below, we will describe
+the gates for these operations. Below are some common approaches followed in their design.
+
+To fit within 15 wires, we first decompose each word into its lower and upper 32-bit
+components. A gate for an atomic operation works with those 32-bit components at a time.
+
+Before we describe the specific gate design approaches, below are some constraints in the
+Kimchi framework that dictated those approaches.
+* only 4 lookups per row
+* only first 7 columns are available to the permutation polynomial
+
 ##### `KeccakRot` - Constraints for rotation of 64-bit words
 
 * This circuit gate is used to constrain that a 64-bit word is rotated by r<64 bits to the "left".
@@ -1470,53 +1470,6 @@
 
 
 
-#### Keccak
-
-The Keccak gadget is comprised of 3 circuit gates (Xor16, Rot64, and Zero)
-
- Keccak works with 64-bit words. The state is represented using $5\times 5$ matrix
-of 64 bit words. Each compression step of Keccak consists of 24 rounds. Let us
-denote the state matrix with A (indexing elements as A[x,y]), from which we derive
-further states as follows in each round. Each round then consists of the following 5 steps:
-
-$$
-\begin{align}
-C[x] &= A[x,0] \oplus A[x,1] \oplus A[x,2] \oplus A[x,3] \oplus A[x,4] \\
-D[x] &= C[x-1] \oplus ROT(C[x+1],1) \\
-E[x,y] &= A[x,y]  \oplus D[x] \\
-B[y,2x+3y] &= ROT(E[x,y],\rho[x,y]) \\
-F[x,y] &= B[x,y] \oplus ((NOT B[x+1,y]) AND B[x+2,y]) \\
-Fp[0,0] &= F[0,0] \oplus RC
-\end{align}
-$$
-
-FOR $0\leq x, y \leq 4$ and $\rho[x,y]$ is the rotation offset defined for Keccak.
-The values are in the table below extracted from the Keccak reference
- <https://keccak.team/files/Keccak-reference-3.0.pdf>
-
-|       | x = 3 | x = 4 | x = 0 | x = 1 | x = 2 |
-| ----- | ----- | ----- | ----- | ----- | ----- |
-| y = 2 |  155  |  231  |    3  |   10  |  171  |
-| y = 1 |   55  |  276  |   36  |  300  |    6  |
-| y = 0 |   28  |   91  |    0  |    1  |  190  |
-| y = 4 |  120  |   78  |  210  |   66  |  253  |
-| y = 3 |   21  |  136  |  105  |   45  |   15  |
-
-##### Design Approach:
-
-The atomic operations are XOR, ROT, NOT, AND. In the sections below, we will describe
-the gates for these operations. Below are some common approaches followed in their design.
-
-To fit within 15 wires, we first decompose each word into its lower and upper 32-bit
-components. A gate for an atomic operation works with those 32-bit components at a time.
-
-Before we describe the specific gate design approaches, below are some constraints in the
-Kimchi framework that dictated those approaches.
-* only 4 lookups per row
-* only first 7 columns are available to the permutation polynomial
-
-
-
 ## Setup
 
 In this section we specify the setup that goes into creating two indexes from a circuit:
@@ -1778,15 +1731,11 @@
     /// Foreign field modulus
     pub foreign_field_modulus: Option<BigUint>,
 
-<<<<<<< HEAD
     /// Keccak rotation table
     #[serde_as(as = "Option<[[o1_utils::serialization::SerdeAs; 5]; 5]>")]
     pub keccak_rotation_table: Option<[[G::ScalarField; 5]; 5]>,
 
-    // Foreign field addition gates polynomial commitments
-=======
     /// Foreign field addition gates polynomial commitments
->>>>>>> b527d58b
     #[serde(bound = "Option<PolyComm<G>>: Serialize + DeserializeOwned")]
     pub foreign_field_add_comm: Option<PolyComm<G>>,
 
